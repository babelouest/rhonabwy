--- conflicted
+++ resolved
@@ -3354,18 +3354,11 @@
   int ret = RHN_OK, res;
   gnutls_cipher_hd_t handle;
   gnutls_datum_t key, iv;
-<<<<<<< HEAD
-  unsigned char * payload_enc = NULL, * ciphertext = NULL, * unzip = NULL, * aad = NULL;
-  size_t payload_enc_len = 0, ciphertext_len = 0, unzip_len = 0;
-  unsigned char tag[128], * tag_b64url = NULL;
-  size_t tag_len = 0, tag_b64url_len = 0;
-  size_t ciphertext_b64_len;
-=======
   unsigned char * payload_enc = NULL, * unzip = NULL, * aad = NULL;
   size_t payload_enc_len = 0, unzip_len = 0;
   unsigned char tag[128];
   size_t tag_len = 0;
->>>>>>> 398db858
+  size_t ciphertext_b64_len;
   int cipher_cbc;
   struct _o_datum dat = {0, NULL}, dat_ciph = {0, NULL}, dat_tag = {0, NULL};
 
@@ -3386,24 +3379,14 @@
     }
     // Decode iv and payload_b64
     o_free(jwe->iv);
-<<<<<<< HEAD
-    if ((jwe->iv = o_malloc(o_strlen((const char *)jwe->iv_b64url))) != NULL) {
-      if (o_base64url_decode(jwe->iv_b64url, o_strlen((const char *)jwe->iv_b64url), jwe->iv, &jwe->iv_len)) {
-        jwe->iv = o_realloc(jwe->iv, jwe->iv_len);
-        if ((payload_enc = o_malloc(ciphertext_b64_len)) != NULL && (ciphertext = o_malloc(ciphertext_b64_len)) != NULL) {
-          if (!o_base64url_decode(jwe->ciphertext_b64url, ciphertext_b64_len, ciphertext, &ciphertext_len)) {
-            y_log_message(Y_LOG_LEVEL_ERROR, "r_jwe_decrypt_payload - Error o_base64url_decode ciphertext");
-            ret = RHN_ERROR;
-=======
     if (o_base64url_decode_alloc(jwe->iv_b64url, o_strlen((const char *)jwe->iv_b64url), &dat)) {
       if ((jwe->iv = o_malloc(dat.size)) != NULL) {
         jwe->iv_len = dat.size;
         memcpy(jwe->iv, dat.data, dat.size);
-        if (o_base64url_decode_alloc(jwe->ciphertext_b64url, o_strlen((const char *)jwe->ciphertext_b64url), &dat_ciph)) {
+        if (o_base64url_decode_alloc(jwe->ciphertext_b64url, ciphertext_b64_len, &dat_ciph)) {
           if ((payload_enc = o_malloc(dat_ciph.size)) == NULL) {
             y_log_message(Y_LOG_LEVEL_ERROR, "r_jwe_decrypt_payload - Error allocating resources for payload_enc");
             ret = RHN_ERROR_MEMORY;
->>>>>>> 398db858
           }
         } else {
           y_log_message(Y_LOG_LEVEL_ERROR, "r_jwe_decrypt_payload - Error o_base64url_decode_alloc ciphertext_b64url");
