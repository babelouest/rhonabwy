/**
 *
 * Rhonabwy JSON Web Encryption (JWE) library
 *
 * jwe.c: functions definitions
 *
 * Copyright 2020-2021 Nicolas Mora <mail@babelouest.org>
 *
 * This program is free software; you can redistribute it and/or
 * modify it under the terms of the GNU Lesser General Public License
 * as published by the Free Software Foundation;
 * version 2.1 of the License.
 *
 * This library is distributed in the hope that it will be useful,
 * but WITHOUT ANY WARRANTY; without even the implied warranty of
 * MERCHANTABILITY or FITNESS FOR A PARTICULAR PURPOSE.  See the
 * GNU GENERAL PUBLIC LICENSE for more details.
 *
 * You should have received a copy of the GNU General Public
 * License along with this library.  If not, see <http://www.gnu.org/licenses/>.
 *
 */

#include <stdint.h>
#include <string.h>
#include <gnutls/gnutls.h>
#include <gnutls/crypto.h>
#include <gnutls/abstract.h>
#include <gnutls/x509.h>
#include <zlib.h>
#include <orcania.h>
#include <yder.h>
#include <rhonabwy.h>

#define R_TAG_MAX_SIZE 16

#define _R_BLOCK_SIZE 256

#define _R_PBES_DEFAULT_ITERATION 4096
#define _R_PBES_DEFAULT_SALT_LENGTH 8

#if NETTLE_VERSION_NUMBER >= 0x030400
#include <nettle/hmac.h>
#include <nettle/aes.h>
#include <nettle/memops.h>
#include <nettle/bignum.h>
#endif

#if NETTLE_VERSION_NUMBER >= 0x030400
#include <nettle/pss-mgf1.h>
#include <nettle/rsa.h>
#endif

#if defined(R_ECDH_ENABLED) && GNUTLS_VERSION_NUMBER >= 0x030600
#include <nettle/curve25519.h>
#include <nettle/curve448.h>
#include <nettle/eddsa.h>
#endif

#if defined(R_ECDH_ENABLED) && GNUTLS_VERSION_NUMBER >= 0x030600

int _gnutls_ecdh_compute_key(gnutls_ecc_curve_t curve,
			   const gnutls_datum_t *x, const gnutls_datum_t *y,
			   const gnutls_datum_t *k,
			   const gnutls_datum_t *peer_x, const gnutls_datum_t *peer_y,
			   gnutls_datum_t *Z);

static int _r_concat_kdf(jwe_t * jwe, const gnutls_datum_t * Z, gnutls_datum_t * kdf) {
  int ret = RHN_OK;
  unsigned char * apu_dec = NULL, * apv_dec = NULL;
  const char * alg_id = jwe->alg==R_JWA_ALG_ECDH_ES?r_jwa_enc_to_str(jwe->enc):r_jwa_alg_to_str(jwe->alg),
             * apu = r_jwe_get_header_str_value(jwe, "apu"),
             * apv = r_jwe_get_header_str_value(jwe, "apv");
  size_t apu_dec_len = 0, apv_dec_len = 0, alg_id_len = o_strlen(alg_id), key_data_len = 0;

  kdf->data = NULL;
  kdf->size = 0;
  do {
    if ((kdf->data = o_malloc(4+Z->size)) == NULL) {
      y_log_message(Y_LOG_LEVEL_ERROR, "_r_concat_kdf - Error malloc kdf->data");
      ret = RHN_ERROR_MEMORY;
      break;
    }

    memset(kdf->data, 0, 3);
    memset(kdf->data+3, 1, 1);
    memcpy(kdf->data+4, Z->data, Z->size);
    kdf->size = 4+Z->size;

    if ((kdf->data = o_realloc(kdf->data, kdf->size+4+alg_id_len)) == NULL) {
      y_log_message(Y_LOG_LEVEL_ERROR, "_r_concat_kdf - Error realloc kdf->data (1)");
      ret = RHN_ERROR_MEMORY;
      break;
    }

    memset(kdf->data+kdf->size, 0, 3);
    memset(kdf->data+kdf->size+3, (uint8_t)alg_id_len, 1);
    memcpy(kdf->data+kdf->size+4, alg_id, alg_id_len);
    kdf->size += 4+alg_id_len;

    if (o_strlen(apu)) {
      if ((apu_dec = o_malloc(o_strlen(apu))) == NULL) {
        y_log_message(Y_LOG_LEVEL_ERROR, "_r_concat_kdf - Error malloc apu_dec");
        ret = RHN_ERROR_MEMORY;
        break;
      }

      if (!o_base64url_decode((const unsigned char *)apu, o_strlen(apu), apu_dec, &apu_dec_len)) {
        y_log_message(Y_LOG_LEVEL_ERROR, "_r_concat_kdf - Error o_base64url_decode apu");
        ret = RHN_ERROR;
        break;
      }
    }

    if ((kdf->data = o_realloc(kdf->data, kdf->size+4+apu_dec_len)) == NULL) {
      y_log_message(Y_LOG_LEVEL_ERROR, "_r_concat_kdf - Error realloc kdf->data (2)");
      ret = RHN_ERROR_MEMORY;
      break;
    }

    kdf->data[kdf->size] = (unsigned char)(apu_dec_len>>24) & 0xFF;
    kdf->data[kdf->size+1] = (unsigned char)(apu_dec_len>>16) & 0xFF;
    kdf->data[kdf->size+2] = (unsigned char)(apu_dec_len>>8) & 0xFF;
    kdf->data[kdf->size+3] = (unsigned char)(apu_dec_len) & 0xFF;
    if (apu_dec_len) {
      memcpy(kdf->data+kdf->size+4, apu_dec, apu_dec_len);
    }
    kdf->size += apu_dec_len+4;

    if (o_strlen(apv)) {
      if ((apv_dec = o_malloc(o_strlen(apv))) == NULL) {
        y_log_message(Y_LOG_LEVEL_ERROR, "_r_concat_kdf - Error malloc apv_dec");
        ret = RHN_ERROR_MEMORY;
        break;
      }

      if (!o_base64url_decode((const unsigned char *)apv, o_strlen(apv), apv_dec, &apv_dec_len)) {
        y_log_message(Y_LOG_LEVEL_ERROR, "_r_concat_kdf - Error o_base64url_decode apv");
        ret = RHN_ERROR;
        break;
      }
    }

    if ((kdf->data = o_realloc(kdf->data, kdf->size+4+apv_dec_len)) == NULL) {
      y_log_message(Y_LOG_LEVEL_ERROR, "_r_concat_kdf - Error realloc kdf->data (3)");
      ret = RHN_ERROR_MEMORY;
      break;
    }

    kdf->data[kdf->size] = (unsigned char)(apv_dec_len>>24) & 0xFF;
    kdf->data[kdf->size+1] = (unsigned char)(apv_dec_len>>16) & 0xFF;
    kdf->data[kdf->size+2] = (unsigned char)(apv_dec_len>>8) & 0xFF;
    kdf->data[kdf->size+3] = (unsigned char)(apv_dec_len) & 0xFF;
    if (apv_dec_len) {
      memcpy(kdf->data+kdf->size+4, apv_dec, apv_dec_len);
    }
    kdf->size += apv_dec_len+4;

    if (jwe->alg == R_JWA_ALG_ECDH_ES) {
      key_data_len = _r_get_key_size(jwe->enc)*8;
    } else if (jwe->alg == R_JWA_ALG_ECDH_ES_A128KW) {
      key_data_len = 16*8;
    } else if (jwe->alg == R_JWA_ALG_ECDH_ES_A192KW) {
      key_data_len = 24*8;
    } else if (jwe->alg == R_JWA_ALG_ECDH_ES_A256KW) {
      key_data_len = 32*8;
    }

    if (!key_data_len) {
      y_log_message(Y_LOG_LEVEL_ERROR, "_r_concat_kdf - Error invalid keydatalen");
      ret = RHN_ERROR;
      break;
    }

    if ((kdf->data = o_realloc(kdf->data, kdf->size+4)) == NULL) {
      y_log_message(Y_LOG_LEVEL_ERROR, "_r_concat_kdf - Error realloc kdf->data (4)");
      ret = RHN_ERROR_MEMORY;
      break;
    }

    kdf->data[kdf->size] = (unsigned char)(key_data_len>>24) & 0xFF;
    kdf->data[kdf->size+1] = (unsigned char)(key_data_len>>16) & 0xFF;
    kdf->data[kdf->size+2] = (unsigned char)(key_data_len>>8) & 0xFF;
    kdf->data[kdf->size+3] = (unsigned char)(key_data_len) & 0xFF;
    kdf->size += 4;

  } while (0);

  o_free(apu_dec);
  o_free(apv_dec);

  if (ret != RHN_OK) {
    o_free(kdf->data);
    kdf->data = NULL;
    kdf->size = 0;
  }

  return ret;
}

static int _r_dh_compute(uint8_t * priv_k, uint8_t * pub_x, size_t crv_size, gnutls_datum_t * Z) {
  int ret;
  uint8_t q[CURVE448_SIZE] = {0};

  if (crv_size == CURVE25519_SIZE) {
    curve25519_mul(q, priv_k, pub_x);
  } else {
    curve448_mul(q, priv_k, pub_x);
  }

  if ((Z->data = gnutls_malloc(crv_size)) != NULL) {
    memcpy(Z->data, q, crv_size);
    Z->size = crv_size;
    ret = RHN_OK;
  } else {
    y_log_message(Y_LOG_LEVEL_ERROR, "_r_dh_compute - Error gnutls_malloc");
    ret = RHN_ERROR_MEMORY;
  }

  return ret;
}
#endif

// https://git.lysator.liu.se/nettle/nettle/-/merge_requests/20
#if NETTLE_VERSION_NUMBER >= 0x030400
int
pkcs1_oaep_decrypt (size_t key_size,
	       const mpz_t m,
	       /* Hash function */
	       size_t hlen,
	       void * ctx, const struct nettle_hash *hash, nettle_hash_init_func *hash_init, nettle_hash_update_func *hash_update, nettle_hash_digest_func *hash_digest,
	       size_t label_length, const uint8_t *label,
	       size_t *length, uint8_t *message)
{
  int ret = 1;
  size_t dbMask_len = key_size-1-hlen, i;
  uint8_t lHash[hlen], k[hlen], seedMask[hlen], maskedSeed[hlen];

  uint8_t *em, *maskedDB, *dbMask, *db;

  em = o_malloc(key_size);
  maskedDB = o_malloc(dbMask_len);
  dbMask = o_malloc(dbMask_len);
  db = o_malloc(dbMask_len);

  // lHash = Hash(L)
  hash_init(ctx);
  hash_update(ctx, label_length, label);
  hash_digest(ctx, hlen, lHash);

  nettle_mpz_get_str_256(key_size, em, m);

  if (em[0])
    {
      ret = 0;
    }

  memcpy(maskedSeed, em+1, hlen);
  memcpy(maskedDB, em+1+hlen, key_size-1-hlen);

  // seedMask = MGF(maskedDB, hLen).
  hash_init(ctx);
  hash_update(ctx, dbMask_len, maskedDB);
  pss_mgf1(ctx, hash, hlen, seedMask);

  // seed = maskedSeed \xor seedMask.
  for (i=0; i<hlen; i++)
    {
      k[i] = maskedSeed[i]^seedMask[i];
    }

  // dbMask = MGF(seed, k - hLen - 1).
  hash_init(ctx);
  hash_update(ctx, hlen, k);
  pss_mgf1(ctx, hash, dbMask_len, dbMask);

  // DB = maskedDB \xor dbMask.
  for (i=0; i<dbMask_len; i++)
    {
      db[i] = maskedDB[i]^dbMask[i];
    }

  if (!memeql_sec(db, lHash, hlen))
    {
      ret = 0;
    }

  for (i=hlen; i<dbMask_len-1; i++)
    {
      if (db[i] == 0x01)
      {
        break;
      }
    }

  if (i < dbMask_len-1 && *length >= dbMask_len-i-1 && i < dbMask_len-1)
  {
    *length = dbMask_len-i-1;
    memcpy(message, db+i+1, *length);
  }
  else
  {
    ret = 0;
  }

  o_free(em);
  o_free(maskedDB);
  o_free(dbMask);
  o_free(db);

  return ret;
}

int
rsa_oaep_sha1_decrypt(const struct rsa_private_key *key,
	    size_t label_length, const uint8_t *label,
	    size_t *length, uint8_t *message,
	    const mpz_t gibberish)
{
  mpz_t m;
  int res;
  struct sha1_ctx ctx;

  mpz_init(m);
  rsa_compute_root(key, m, gibberish);

  res = pkcs1_oaep_decrypt (key->size, m, SHA1_DIGEST_SIZE,
                            &ctx, &nettle_sha1, (nettle_hash_init_func*)&sha1_init, (nettle_hash_update_func*)&sha1_update, (nettle_hash_digest_func*)&sha1_digest,
                            label_length, label, length, message);
  mpz_clear(m);
  return res;
}

int
rsa_oaep_sha256_decrypt(const struct rsa_private_key *key,
	    size_t label_length, const uint8_t *label,
	    size_t *length, uint8_t *message,
	    const mpz_t gibberish)
{
  mpz_t m;
  int res;
  struct sha256_ctx ctx;

  mpz_init(m);
  rsa_compute_root(key, m, gibberish);

  res = pkcs1_oaep_decrypt (key->size, m, SHA256_DIGEST_SIZE,
                            &ctx, &nettle_sha256, (nettle_hash_init_func*)&sha256_init, (nettle_hash_update_func*)&sha256_update, (nettle_hash_digest_func*)&sha256_digest,
                            label_length, label, length, message);
  mpz_clear(m);
  return res;
}

int
pkcs1_oaep_encrypt (size_t key_size,
	       void *random_ctx, nettle_random_func *random,
	       /* Hash function */
	       size_t hlen,
	       void * ctx, const struct nettle_hash *hash, nettle_hash_init_func *hash_init, nettle_hash_update_func *hash_update, nettle_hash_digest_func *hash_digest,
	       size_t label_length, const uint8_t *label,
	       size_t message_length, const uint8_t *message,
	       mpz_t m)
{
  size_t ps_len = key_size - message_length - (2*hlen) - 2, dbMask_len = key_size - hlen - 1, i;
  uint8_t lHash[hlen], k[hlen], seedMask[hlen], maskedSeed[hlen];
  int ret = 1;

  if (key_size < (2*hlen) - 2 || message_length > key_size - (2*hlen) - 2)
    {
      return 0;
    }
  uint8_t *em, *maskedDB, *dbMask, *db;

  em = o_malloc(dbMask_len + hlen + 1);
  maskedDB = o_malloc(dbMask_len);
  dbMask = o_malloc(dbMask_len);
  db = o_malloc(dbMask_len);

  // lHash = Hash(L)
  hash_init(ctx);
  hash_update(ctx, label_length, label);
  hash_digest(ctx, hlen, lHash);

  // DB = lHash || PS || 0x01 || M.

  memcpy(db, lHash, hlen);
  memset(db+hlen, 0, ps_len);
  memset(db+hlen+ps_len, 1, 1);
  memcpy(db+hlen+ps_len+1, message, message_length);

  random(random_ctx, hlen, k);

  // dbMask = MGF(seed, k - hLen - 1).
  hash_init(ctx);
  hash_update(ctx, hlen, k);
  pss_mgf1(ctx, hash, dbMask_len, dbMask);

  // maskedDB = DB \xor dbMask.
  for (i=0; i<dbMask_len; i++)
    {
      maskedDB[i] = db[i]^dbMask[i];
    }

  // seedMask = MGF(maskedDB, hLen).
  memset(seedMask, 0, hlen);
  hash_init(ctx);
  hash_update(ctx, dbMask_len, maskedDB);
  pss_mgf1(ctx, hash, hlen, seedMask);

  // maskedSeed = seed \xor seedMask.
  for (i=0; i<hlen; i++)
    {
      maskedSeed[i] = k[i]^seedMask[i];
    }

  // EM = 0x00 || maskedSeed || maskedDB.

  em[0] = 0;
  memcpy(em+1, maskedSeed, hlen);
  memcpy(em+1+hlen, maskedDB, dbMask_len);

  nettle_mpz_set_str_256_u(m, dbMask_len + hlen + 1, em);

  o_free(db);
  o_free(dbMask);
  o_free(maskedDB);
  o_free(em);

  return ret;
}

int
rsa_oaep_sha1_encrypt(const struct rsa_public_key *key,
	    void *random_ctx, nettle_random_func *random,
	    size_t label_length, const uint8_t *label,
	    size_t length, const uint8_t *message,
	    mpz_t gibberish)
{
  struct sha1_ctx ctx;
  if (pkcs1_oaep_encrypt (key->size, random_ctx, random,
         SHA1_DIGEST_SIZE,
         &ctx, &nettle_sha1, (nettle_hash_init_func*)&sha1_init, (nettle_hash_update_func*)&sha1_update, (nettle_hash_digest_func*)&sha1_digest,
         label_length, label,
		     length, message, gibberish))
    {
      mpz_powm(gibberish, gibberish, key->e, key->n);
      return 1;
    }
  else
    return 0;
}

int
rsa_oaep_sha256_encrypt(const struct rsa_public_key *key,
	    void *random_ctx, nettle_random_func *random,
	    size_t label_length, const uint8_t *label,
	    size_t length, const uint8_t *message,
	    mpz_t gibberish)
{
  struct sha256_ctx ctx;
  if (pkcs1_oaep_encrypt (key->size, random_ctx, random,
         SHA256_DIGEST_SIZE,
         &ctx, &nettle_sha256, (nettle_hash_init_func*)&sha256_init, (nettle_hash_update_func*)&sha256_update, (nettle_hash_digest_func*)&sha256_digest,
         label_length, label,
		     length, message, gibberish))
    {
      mpz_powm(gibberish, gibberish, key->e, key->n);
      return 1;
    }
  else
    return 0;
}

static void rnd_nonce_func(void *_ctx, size_t length, uint8_t * data)
{
  (void)_ctx;
	gnutls_rnd(GNUTLS_RND_NONCE, data, length);
}
#endif

// https://git.lysator.liu.se/nettle/nettle/-/merge_requests/19
#if NETTLE_VERSION_NUMBER >= 0x030400
static void
nist_keywrap16(const void *ctx, nettle_cipher_func *encrypt,
               const uint8_t *iv, size_t ciphertext_length,
               uint8_t *ciphertext, const uint8_t *cleartext) {
  uint8_t * R = NULL, A[8] = {0}, I[16] = {0}, B[16] = {0};
  uint64_t A64;
  size_t i, j, n;

  if ((R = o_malloc(ciphertext_length-8)) == NULL)
    return;

  n = (ciphertext_length-8)/8;
  memcpy(R, cleartext, (ciphertext_length-8));
  memcpy(A, iv, 8);

  for (j=0; j<6; j++) {
    for (i=0; i<n; i++) {
      // I = A | R[1]
      memcpy(I, A, 8);
      memcpy(I+8, R+(i*8), 8);

      // B = AES(K, I)
      encrypt(ctx, 16, B, I);

      // A = MSB(64, B) ^ t where t = (n*j)+i
      A64 = ((uint64_t)B[0] << 56) | ((uint64_t)B[1] << 48) | ((uint64_t)B[2] << 40) | ((uint64_t)B[3] << 32) | ((uint64_t)B[4] << 24) | ((uint64_t)B[5] << 16) | ((uint64_t)B[6] << 8) | (uint64_t)B[7];
      A64 ^= (n*j)+(i+1);
      A[7] = (uint8_t)A64;
      A[6] = (uint8_t)(A64 >> 8);
      A[5] = (uint8_t)(A64 >> 16);
      A[4] = (uint8_t)(A64 >> 24);
      A[3] = (uint8_t)(A64 >> 32);
      A[2] = (uint8_t)(A64 >> 40);
      A[1] = (uint8_t)(A64 >> 48);
      A[0] = (uint8_t)(A64 >> 56);

      //  R[i] = LSB(64, B)
      memcpy(R+(i*8), B+8, 8);

    }
  }

  memcpy(ciphertext, A, 8);
  memcpy(ciphertext+8, R, (ciphertext_length-8));
  o_free(R);
}

static int
nist_keyunwrap16(const void *ctx, nettle_cipher_func *decrypt,
                 const uint8_t *iv, size_t cleartext_length,
                 uint8_t *cleartext, const uint8_t *ciphertext) {
  uint8_t * R = NULL, A[8] = {0}, I[16] = {0}, B[16] = {0};
  uint64_t A64;
  int i, j, ret;
  size_t n;

  if ((R = o_malloc(cleartext_length)) == NULL)
    return 0;

  n = (cleartext_length/8);
  memcpy(A, ciphertext, 8);
  memcpy(R, ciphertext+8, cleartext_length);

  for (j=5; j>=0; j--) {
    for (i=n-1; i>=0; i--) {

      // B = AES-1(K, (A ^ t) | R[i]) where t = n*j+i
      A64 = ((uint64_t)A[0] << 56) | ((uint64_t)A[1] << 48) | ((uint64_t)A[2] << 40) | ((uint64_t)A[3] << 32) | ((uint64_t)A[4] << 24) | ((uint64_t)A[5] << 16) | ((uint64_t)A[6] << 8) | (uint64_t)A[7];
      A64 ^= (n*j)+(i+1);
      I[7] = (uint8_t)A64;
      I[6] = (uint8_t)(A64 >> 8);
      I[5] = (uint8_t)(A64 >> 16);
      I[4] = (uint8_t)(A64 >> 24);
      I[3] = (uint8_t)(A64 >> 32);
      I[2] = (uint8_t)(A64 >> 40);
      I[1] = (uint8_t)(A64 >> 48);
      I[0] = (uint8_t)(A64 >> 56);
      memcpy(I+8, R+(i*8), 8);
      decrypt(ctx, 16, B, I);

      // A = MSB(64, B)
      memcpy(A, B, 8);

      // R[i] = LSB(64, B)
      memcpy(R+(i*8), B+8, 8);
    }
  }

  if (memeql_sec(A, iv, 8)) {
    memcpy(cleartext, R, cleartext_length);
    ret = 1;
  } else {
    ret = 0;
  }
  o_free(R);
  return ret;
}
#endif

#if NETTLE_VERSION_NUMBER >= 0x030400
static int _r_rsa_oaep_encrypt(gnutls_pubkey_t g_pub, jwa_alg alg, uint8_t * cleartext, size_t cleartext_len, uint8_t * ciphertext, size_t * cyphertext_len) {
  struct rsa_public_key pub;
  gnutls_datum_t m = {NULL, 0}, e = {NULL, 0};
  int ret = RHN_OK;
  mpz_t gibberish;

  rsa_public_key_init(&pub);
  mpz_init(gibberish);
  if (gnutls_pubkey_export_rsa_raw(g_pub, &m, &e) == GNUTLS_E_SUCCESS) {
    mpz_import(pub.n, m.size, 1, 1, 0, 0, m.data);
    mpz_import(pub.e, e.size, 1, 1, 0, 0, e.data);
    rsa_public_key_prepare(&pub);
    if (*cyphertext_len >= pub.size) {
      if (alg == R_JWA_ALG_RSA_OAEP) {
        if (!rsa_oaep_sha1_encrypt(&pub, NULL, rnd_nonce_func, 0, NULL, cleartext_len, cleartext, gibberish)) {
          y_log_message(Y_LOG_LEVEL_ERROR, "_r_rsa_oaep_encrypt - Error rsa_oaep_sha1_encrypt");
          ret = RHN_ERROR;
        }
      } else {
        if (!rsa_oaep_sha256_encrypt(&pub, NULL, rnd_nonce_func, 0, NULL, cleartext_len, cleartext, gibberish)) {
          y_log_message(Y_LOG_LEVEL_ERROR, "_r_rsa_oaep_encrypt - Error rsa_oaep_sha256_encrypt");
          ret = RHN_ERROR;
        }
      }
      if (ret == RHN_OK) {
        nettle_mpz_get_str_256(pub.size, ciphertext, gibberish);
        *cyphertext_len = pub.size;
      }
    } else {
      y_log_message(Y_LOG_LEVEL_ERROR, "_r_rsa_oaep_encrypt - Error cyphertext to small");
      ret = RHN_ERROR_PARAM;
    }
    gnutls_free(m.data);
    gnutls_free(e.data);
  } else {
    y_log_message(Y_LOG_LEVEL_ERROR, "_r_rsa_oaep_encrypt - Error gnutls_pubkey_export_rsa_raw");
    ret = RHN_ERROR;
  }
  rsa_public_key_clear(&pub);
  mpz_clear(gibberish);

  return ret;
}

static int _r_rsa_oaep_decrypt(gnutls_privkey_t g_priv, jwa_alg alg, uint8_t * ciphertext, size_t cyphertext_len, uint8_t * cleartext, size_t * cleartext_len) {
  struct rsa_private_key priv;
  gnutls_datum_t m = {NULL, 0}, e = {NULL, 0}, d = {NULL, 0}, p = {NULL, 0}, q = {NULL, 0}, u = {NULL, 0}, e1 = {NULL, 0}, e2 = {NULL, 0};
  int ret = RHN_OK;
  mpz_t gibberish;

  rsa_private_key_init(&priv);
  mpz_init(gibberish);
  nettle_mpz_set_str_256_u(gibberish, cyphertext_len, ciphertext);
  if (gnutls_privkey_export_rsa_raw(g_priv, &m, &e, &d, &p, &q, &u, &e1, &e2) == GNUTLS_E_SUCCESS) {
    mpz_import(priv.d, d.size, 1, 1, 0, 0, d.data);
    mpz_import(priv.p, p.size, 1, 1, 0, 0, p.data);
    mpz_import(priv.q, q.size, 1, 1, 0, 0, q.data);
    mpz_import(priv.a, e1.size, 1, 1, 0, 0, e1.data);
    mpz_import(priv.b, e2.size, 1, 1, 0, 0, e2.data);
    mpz_import(priv.c, u.size, 1, 1, 0, 0, u.data);
    rsa_private_key_prepare(&priv);
    if (cyphertext_len >= priv.size) {
      if (alg == R_JWA_ALG_RSA_OAEP) {
        if (!rsa_oaep_sha1_decrypt(&priv, 0, NULL, cleartext_len, cleartext, gibberish)) {
          y_log_message(Y_LOG_LEVEL_ERROR, "_r_rsa_oaep_decrypt - Error rsa_oaep_sha1_decrypt");
          ret = RHN_ERROR;
        }
      } else {
        if (!rsa_oaep_sha256_decrypt(&priv, 0, NULL, cleartext_len, cleartext, gibberish)) {
          y_log_message(Y_LOG_LEVEL_ERROR, "_r_rsa_oaep_decrypt - Error rsa_oaep_sha256_decrypt");
          ret = RHN_ERROR;
        }
      }
    } else {
      y_log_message(Y_LOG_LEVEL_ERROR, "_r_rsa_oaep_encrypt - Error cyphertext to small");
      ret = RHN_ERROR_PARAM;
    }
    gnutls_free(m.data);
    gnutls_free(e.data);
    gnutls_free(d.data);
    gnutls_free(p.data);
    gnutls_free(q.data);
    gnutls_free(u.data);
    gnutls_free(e1.data);
    gnutls_free(e2.data);
  } else {
    y_log_message(Y_LOG_LEVEL_ERROR, "_r_rsa_oaep_encrypt - Error gnutls_pubkey_export_rsa_raw");
    ret = RHN_ERROR;
  }
  rsa_private_key_clear(&priv);
  mpz_clear(gibberish);

  return ret;
}
#endif

#if NETTLE_VERSION_NUMBER >= 0x030400
static void _r_aes_key_wrap(uint8_t * kek, size_t kek_len, uint8_t * key, size_t key_len, uint8_t * wrapped_key) {
  struct aes128_ctx ctx_128;
  struct aes192_ctx ctx_192;
  struct aes256_ctx ctx_256;
  void * ctx = NULL;
  nettle_cipher_func * encrypt = NULL;
  const uint8_t default_iv[] = {0xA6, 0xA6, 0xA6, 0xA6, 0xA6, 0xA6, 0xA6, 0xA6};

  if (kek_len == 16) {
    aes128_set_encrypt_key(&ctx_128, kek);
    ctx = (void*)&ctx_128;
    encrypt = (nettle_cipher_func*)&aes128_encrypt;
  }
  if (kek_len == 24) {
    aes192_set_encrypt_key(&ctx_192, kek);
    ctx = (void*)&ctx_192;
    encrypt = (nettle_cipher_func*)&aes192_encrypt;
  }
  if (kek_len == 32) {
    aes256_set_encrypt_key(&ctx_256, kek);
    ctx = (void*)&ctx_256;
    encrypt = (nettle_cipher_func*)&aes256_encrypt;
  }
  nist_keywrap16(ctx, encrypt, default_iv, key_len+8, wrapped_key, key);
}

static int _r_aes_key_unwrap(uint8_t * kek, size_t kek_len, uint8_t * key, size_t key_len, uint8_t * wrapped_key) {
  struct aes128_ctx ctx_128;
  struct aes192_ctx ctx_192;
  struct aes256_ctx ctx_256;
  void * ctx = NULL;
  nettle_cipher_func * decrypt = NULL;
  const uint8_t default_iv[] = {0xA6, 0xA6, 0xA6, 0xA6, 0xA6, 0xA6, 0xA6, 0xA6};

  if (kek_len == 16) {
    aes128_set_decrypt_key(&ctx_128, kek);
    ctx = (void*)&ctx_128;
    decrypt = (nettle_cipher_func*)&aes128_decrypt;
  }
  if (kek_len == 24) {
    aes192_set_decrypt_key(&ctx_192, kek);
    ctx = (void*)&ctx_192;
    decrypt = (nettle_cipher_func*)&aes192_decrypt;
  }
  if (kek_len == 32) {
    aes256_set_decrypt_key(&ctx_256, kek);
    ctx = (void*)&ctx_256;
    decrypt = (nettle_cipher_func*)&aes256_decrypt;
  }
  return nist_keyunwrap16(ctx, decrypt, default_iv, key_len, key, wrapped_key);
}
#endif

#if defined(R_ECDH_ENABLED) && GNUTLS_VERSION_NUMBER >= 0x030600
static int r_jwe_ecdh_encrypt(jwe_t * jwe, jwk_t * jwk_pub, jwk_t * jwk_priv, int type, unsigned int bits, int x5u_flags) {
  int ret = RHN_OK, type_priv = 0;
  unsigned int bits_priv = 0;
  jwk_t * jwk_ephemeral = NULL, * jwk_ephemeral_pub = NULL;
  gnutls_privkey_t priv = NULL;
  gnutls_pubkey_t pub = NULL;
  gnutls_ecc_curve_t curve;
  gnutls_datum_t x = {NULL, 0}, y = {NULL, 0}, k = {NULL, 0}, peer_x = {NULL, 0}, peer_y = {NULL, 0}, Z = {NULL, 0}, kdf = {NULL, 0};
  unsigned char cipherkey_b64url[256] = {0};
  uint8_t derived_key[64] = {0}, wrapped_key[72] = {0}, priv_k[CURVE448_SIZE] = {0}, pub_x[CURVE448_SIZE] = {0};
  size_t derived_key_len = 0, cipherkey_b64url_len = 0, key_size = ED448_KEY_SIZE, crv_size = 0, d_size = 0;
  const char * key = NULL;
  json_t * j_epk = NULL;

  do {
    if (r_jwk_init(&jwk_ephemeral_pub) != RHN_OK) {
      y_log_message(Y_LOG_LEVEL_ERROR, "r_jwe_ecdh_encrypt - Error r_jwk_init jwk_ephemeral_pub");
      ret = RHN_ERROR;
      break;
    }

    if (jwk_priv != NULL) {
      type_priv = r_jwk_key_type(jwk_priv, &bits_priv, x5u_flags);

      if ((type_priv & 0xffffff00) != (type & 0xffffff00)) {
        y_log_message(Y_LOG_LEVEL_ERROR, "r_jwe_ecdh_encrypt - Error invalid ephemeral key");
        ret = RHN_ERROR_PARAM;
        break;
      }

      if (bits != bits_priv) {
        y_log_message(Y_LOG_LEVEL_ERROR, "r_jwe_ecdh_encrypt - Error invalid ephemeral key length");
        ret = RHN_ERROR_PARAM;
        break;
      }

      if (type & R_KEY_TYPE_ECDSA) {
        if ((priv = r_jwk_export_to_gnutls_privkey(jwk_priv)) == NULL) {
          y_log_message(Y_LOG_LEVEL_ERROR, "r_jwe_ecdh_encrypt - Error r_jwk_export_to_gnutls_privkey");
          ret = RHN_ERROR_PARAM;
          break;
        }
      }

      if (r_jwk_extract_pubkey(jwk_priv, jwk_ephemeral_pub, x5u_flags) != RHN_OK) {
        y_log_message(Y_LOG_LEVEL_ERROR, "r_jwe_ecdh_encrypt - Error extracting public key from jwk_priv");
        ret = RHN_ERROR;
        break;
      }
    } else {
      if (r_jwk_init(&jwk_ephemeral) != RHN_OK) {
        y_log_message(Y_LOG_LEVEL_ERROR, "r_jwe_ecdh_encrypt - Error r_jwk_init jwk_ephemeral");
        ret = RHN_ERROR;
        break;
      }

      if (r_jwk_generate_key_pair(jwk_ephemeral, jwk_ephemeral_pub, type&R_KEY_TYPE_ECDSA?R_KEY_TYPE_ECDSA:R_KEY_TYPE_ECDH, bits, NULL) != RHN_OK) {
        y_log_message(Y_LOG_LEVEL_ERROR, "r_jwe_ecdh_encrypt - Error r_jwk_generate_key_pair");
        ret = RHN_ERROR;
        break;
      }

      if (type & R_KEY_TYPE_ECDSA) {
        if ((priv = r_jwk_export_to_gnutls_privkey(jwk_ephemeral)) == NULL) {
          y_log_message(Y_LOG_LEVEL_ERROR, "r_jwe_ecdh_encrypt - Error r_jwk_export_to_gnutls_privkey");
          ret = RHN_ERROR;
          break;
        }
      }
      r_jwk_delete_property_str(jwk_ephemeral_pub, "kid");
    }

    if (type & R_KEY_TYPE_ECDSA) {
      if ((pub = r_jwk_export_to_gnutls_pubkey(jwk_pub, x5u_flags)) == NULL) {
        y_log_message(Y_LOG_LEVEL_ERROR, "r_jwe_ecdh_encrypt - Error r_jwk_export_to_gnutls_pubkey");
        ret = RHN_ERROR;
        break;
      }

      if (gnutls_privkey_export_ecc_raw(priv, &curve, &x, &y, &k) != GNUTLS_E_SUCCESS) {
        y_log_message(Y_LOG_LEVEL_ERROR, "r_jwe_ecdh_encrypt - Error gnutls_privkey_export_ecc_raw (ecc)");
        ret = RHN_ERROR;
        break;
      }

      if (gnutls_pubkey_export_ecc_raw(pub, &curve, &peer_x, &peer_y) != GNUTLS_E_SUCCESS) {
        y_log_message(Y_LOG_LEVEL_ERROR, "r_jwe_ecdh_encrypt - Error gnutls_pubkey_export_ecc_raw (ecc)");
        ret = RHN_ERROR;
        break;
      }

      if (_gnutls_ecdh_compute_key(curve, &x, &y, &k, &peer_x, &peer_y, &Z) != GNUTLS_E_SUCCESS) {
        y_log_message(Y_LOG_LEVEL_ERROR, "r_jwe_ecdh_encrypt - Error _gnutls_ecdh_compute_key");
        ret = RHN_ERROR;
        break;
      }
    } else {
      if (bits == 256) {
        crv_size = CURVE25519_SIZE;
        d_size = ED25519_KEY_SIZE;
      } else {
        crv_size = CURVE448_SIZE;
        d_size = ED448_KEY_SIZE;
      }

      if (jwk_priv != NULL) {
        key = r_jwk_get_property_str(jwk_priv, "d");
      } else {
        key = r_jwk_get_property_str(jwk_ephemeral, "d");
      }
      if (!o_base64url_decode((const unsigned char *)key, o_strlen(key), priv_k, &key_size)) {
        y_log_message(Y_LOG_LEVEL_ERROR, "r_jwe_ecdh_encrypt - Error o_base64url_decode d");
        ret = RHN_ERROR_PARAM;
        break;
      }

      if (key_size != d_size) {
        y_log_message(Y_LOG_LEVEL_ERROR, "r_jwe_ecdh_encrypt - Error key size d");
        ret = RHN_ERROR_PARAM;
        break;
      }

      key_size = CURVE448_SIZE;
      key = r_jwk_get_property_str(jwk_pub, "x");
      if (!o_base64url_decode((const unsigned char *)key, o_strlen(key), pub_x, &key_size)) {
        y_log_message(Y_LOG_LEVEL_ERROR, "r_jwe_ecdh_encrypt - Error o_base64url_decode x");
        ret = RHN_ERROR_PARAM;
        break;
      }

      if (key_size != crv_size) {
        y_log_message(Y_LOG_LEVEL_ERROR, "r_jwe_ecdh_encrypt - Error key size x");
        ret = RHN_ERROR_PARAM;
        break;
      }

      if (_r_dh_compute(priv_k, pub_x, crv_size, &Z) != GNUTLS_E_SUCCESS) {
        y_log_message(Y_LOG_LEVEL_ERROR, "r_jwe_ecdh_encrypt - Error _r_dh_compute");
        ret = RHN_ERROR;
        break;
      }
    }


    if (_r_concat_kdf(jwe, &Z, &kdf) != RHN_OK) {
      y_log_message(Y_LOG_LEVEL_ERROR, "r_jwe_ecdh_encrypt - Error _r_concat_kdf");
      ret = RHN_ERROR;
      break;
    }

    if (gnutls_hash_fast(GNUTLS_DIG_SHA256, kdf.data, kdf.size, derived_key) != GNUTLS_E_SUCCESS) {
      y_log_message(Y_LOG_LEVEL_ERROR, "r_jwe_ecdh_encrypt - Error gnutls_hash_fast");
      ret = RHN_ERROR;
      break;
    }

    if (jwe->alg == R_JWA_ALG_ECDH_ES) {
      derived_key_len = _r_get_key_size(jwe->enc);
    } else if (jwe->alg == R_JWA_ALG_ECDH_ES_A128KW) {
      derived_key_len = 16;
    } else if (jwe->alg == R_JWA_ALG_ECDH_ES_A192KW) {
      derived_key_len = 24;
    } else if (jwe->alg == R_JWA_ALG_ECDH_ES_A256KW) {
      derived_key_len = 32;
    }

    j_epk = r_jwk_export_to_json_t(jwk_ephemeral_pub);
    r_jwe_set_header_json_t_value(jwe, "epk", j_epk);
    json_decref(j_epk);
    if (jwe->alg == R_JWA_ALG_ECDH_ES) {
      r_jwe_set_cypher_key(jwe, derived_key, derived_key_len);
      o_free(jwe->encrypted_key_b64url);
      jwe->encrypted_key_b64url = NULL;
      ret = RHN_OK;
      break;
    } else {
      _r_aes_key_wrap(derived_key, derived_key_len, jwe->key, jwe->key_len, wrapped_key);
      if (!o_base64url_encode(wrapped_key, jwe->key_len+8, cipherkey_b64url, &cipherkey_b64url_len)) {
        y_log_message(Y_LOG_LEVEL_ERROR, "r_jwe_ecdh_encrypt - Error o_base64url_encode wrapped_key");
        ret = RHN_ERROR;
        break;
      }
      o_free(jwe->encrypted_key_b64url);
      jwe->encrypted_key_b64url = (unsigned char *)o_strndup((const char *)cipherkey_b64url, cipherkey_b64url_len);
    }
  } while (0);

  o_free(kdf.data);
  gnutls_free(Z.data);
  gnutls_free(x.data);
  gnutls_free(y.data);
  gnutls_free(k.data);
  gnutls_free(peer_x.data);
  gnutls_free(peer_y.data);
  gnutls_pubkey_deinit(pub);
  gnutls_privkey_deinit(priv);
  r_jwk_free(jwk_ephemeral);
  r_jwk_free(jwk_ephemeral_pub);

  return ret;
}

static int r_jwe_ecdh_decrypt(jwe_t * jwe, jwk_t * jwk, int type, unsigned int bits, int x5u_flags) {
  int ret = RHN_OK;
  jwk_t * jwk_ephemeral_pub = NULL;
  json_t * j_epk = NULL;
  unsigned int epk_bits = 0;
  gnutls_privkey_t priv = NULL;
  gnutls_pubkey_t pub = NULL;
  gnutls_ecc_curve_t curve;
  gnutls_datum_t x = {NULL, 0}, y = {NULL, 0}, k = {NULL, 0}, peer_x = {NULL, 0}, peer_y = {NULL, 0}, Z = {NULL, 0}, kdf = {NULL, 0};
  uint8_t derived_key[64] = {0}, key_data[64] = {0}, cipherkey[128] = {0}, priv_k[CURVE448_SIZE] = {0}, pub_x[CURVE448_SIZE] = {0};
  size_t derived_key_len = 0, cipherkey_len = 0, key_size = CURVE448_SIZE, crv_size = 0;
  const char * key = NULL;

  do {
    if ((j_epk = r_jwe_get_header_json_t_value(jwe, "epk")) == NULL) {
      y_log_message(Y_LOG_LEVEL_ERROR, "r_jwe_ecdh_decrypt - No epk header");
      ret = RHN_ERROR_PARAM;
      break;
    }

    if (r_jwk_init(&jwk_ephemeral_pub) != RHN_OK) {
      y_log_message(Y_LOG_LEVEL_ERROR, "r_jwe_ecdh_decrypt - Error r_jwk_init");
      ret = RHN_ERROR;
      break;
    }

    if (r_jwk_import_from_json_t(jwk_ephemeral_pub, j_epk) != RHN_OK) {
      y_log_message(Y_LOG_LEVEL_ERROR, "r_jwe_ecdh_decrypt - Error r_jwk_import_from_json_t");
      ret = RHN_ERROR_PARAM;
      break;
    }

    if (type & R_KEY_TYPE_ECDSA) {
      if (!(r_jwk_key_type(jwk_ephemeral_pub, &epk_bits, x5u_flags) & (R_KEY_TYPE_ECDSA|R_KEY_TYPE_PUBLIC)) || epk_bits != bits) {
        y_log_message(Y_LOG_LEVEL_ERROR, "r_jwe_ecdh_decrypt - Error invalid private key type (ecc)");
        ret = RHN_ERROR_PARAM;
        break;
      }

      if ((priv = r_jwk_export_to_gnutls_privkey(jwk)) == NULL) {
        y_log_message(Y_LOG_LEVEL_ERROR, "r_jwe_ecdh_decrypt - Error r_jwk_export_to_gnutls_privkey");
        ret = RHN_ERROR;
        break;
      }

      if ((pub = r_jwk_export_to_gnutls_pubkey(jwk_ephemeral_pub, x5u_flags)) == NULL) {
        y_log_message(Y_LOG_LEVEL_ERROR, "r_jwe_ecdh_decrypt - Error r_jwk_export_to_gnutls_pubkey");
        ret = RHN_ERROR;
        break;
      }

      if (gnutls_privkey_export_ecc_raw(priv, &curve, &x, &y, &k) != GNUTLS_E_SUCCESS) {
        y_log_message(Y_LOG_LEVEL_ERROR, "r_jwe_ecdh_decrypt - Error gnutls_privkey_export_ecc_raw (ecc)");
        ret = RHN_ERROR;
        break;
      }

      if (gnutls_pubkey_export_ecc_raw(pub, &curve, &peer_x, &peer_y) != GNUTLS_E_SUCCESS) {
        y_log_message(Y_LOG_LEVEL_ERROR, "r_jwe_ecdh_decrypt - Error gnutls_pubkey_export_ecc_raw (ecc)");
        ret = RHN_ERROR;
        break;
      }

      if (_gnutls_ecdh_compute_key(curve, &x, &y, &k, &peer_x, &peer_y, &Z) != GNUTLS_E_SUCCESS) {
        y_log_message(Y_LOG_LEVEL_ERROR, "r_jwe_ecdh_decrypt - Error _gnutls_ecdh_compute_key");
        ret = RHN_ERROR;
        break;
      }
    } else {
      if (!(r_jwk_key_type(jwk_ephemeral_pub, &epk_bits, x5u_flags) & (R_KEY_TYPE_ECDH|R_KEY_TYPE_PUBLIC)) || epk_bits != bits) {
        y_log_message(Y_LOG_LEVEL_ERROR, "r_jwe_ecdh_decrypt - Error invalid private key type (eddsa)");
        ret = RHN_ERROR_PARAM;
        break;
      }

      if (bits == 256) {
        crv_size = CURVE25519_SIZE;
      } else {
        crv_size = CURVE448_SIZE;
      }

      key = r_jwk_get_property_str(jwk, "d");
      if (!o_base64url_decode((const unsigned char *)key, o_strlen(key), priv_k, &key_size)) {
        y_log_message(Y_LOG_LEVEL_ERROR, "r_jwe_ecdh_decrypt - Error o_base64url_decode d");
        ret = RHN_ERROR_PARAM;
        break;
      }

      if (key_size != crv_size) {
        y_log_message(Y_LOG_LEVEL_ERROR, "r_jwe_ecdh_decrypt - Error key size");
        ret = RHN_ERROR_PARAM;
        break;
      }

      key_size = CURVE448_SIZE;
      key = r_jwk_get_property_str(jwk_ephemeral_pub, "x");
      if (!o_base64url_decode((const unsigned char *)key, o_strlen(key), pub_x, &key_size)) {
        y_log_message(Y_LOG_LEVEL_ERROR, "r_jwe_ecdh_decrypt - Error o_base64url_decode x");
        ret = RHN_ERROR_PARAM;
        break;
      }

      if (key_size != crv_size) {
        y_log_message(Y_LOG_LEVEL_ERROR, "r_jwe_ecdh_decrypt - Error key size");
        ret = RHN_ERROR_PARAM;
        break;
      }

      if (_r_dh_compute(priv_k, pub_x, crv_size, &Z) != GNUTLS_E_SUCCESS) {
        y_log_message(Y_LOG_LEVEL_ERROR, "r_jwe_ecdh_decrypt - Error _r_dh_compute");
        ret = RHN_ERROR;
        break;
      }
    }

    if (_r_concat_kdf(jwe, &Z, &kdf) != RHN_OK) {
      y_log_message(Y_LOG_LEVEL_ERROR, "r_jwe_ecdh_decrypt - Error _r_concat_kdf");
      ret = RHN_ERROR;
      break;
    }

    if (gnutls_hash_fast(GNUTLS_DIG_SHA256, kdf.data, kdf.size, derived_key) != GNUTLS_E_SUCCESS) {
      y_log_message(Y_LOG_LEVEL_ERROR, "r_jwe_ecdh_decrypt - Error gnutls_hash_fast");
      ret = RHN_ERROR;
      break;
    }

    if (jwe->alg == R_JWA_ALG_ECDH_ES) {
      derived_key_len = _r_get_key_size(jwe->enc);
    } else if (jwe->alg == R_JWA_ALG_ECDH_ES_A128KW) {
      derived_key_len = 16;
    } else if (jwe->alg == R_JWA_ALG_ECDH_ES_A192KW) {
      derived_key_len = 24;
    } else if (jwe->alg == R_JWA_ALG_ECDH_ES_A256KW) {
      derived_key_len = 32;
    }

    if (jwe->alg == R_JWA_ALG_ECDH_ES) {
      r_jwe_set_cypher_key(jwe, derived_key, derived_key_len);
      ret = RHN_OK;
      break;
    } else {
      if (o_base64url_decode(jwe->encrypted_key_b64url, o_strlen((const char *)jwe->encrypted_key_b64url), cipherkey, &cipherkey_len)) {
        if (_r_aes_key_unwrap(derived_key, derived_key_len, key_data, cipherkey_len-8, cipherkey)) {
          r_jwe_set_cypher_key(jwe, key_data, cipherkey_len-8);
        } else {
          ret = RHN_ERROR_INVALID;
          break;
        }
      } else {
        y_log_message(Y_LOG_LEVEL_ERROR, "r_jwe_ecdh_encrypt - Error o_base64url_decode cipherkey");
        ret = RHN_ERROR;
        break;
      }
    }
  } while (0);

  o_free(kdf.data);
  gnutls_free(Z.data);
  gnutls_free(x.data);
  gnutls_free(y.data);
  gnutls_free(k.data);
  gnutls_free(peer_x.data);
  gnutls_free(peer_y.data);
  gnutls_privkey_deinit(priv);
  gnutls_pubkey_deinit(pub);
  r_jwk_free(jwk_ephemeral_pub);
  json_decref(j_epk);

  return ret;
}
#endif

#if NETTLE_VERSION_NUMBER >= 0x030400
static int r_jwe_aes_key_wrap(jwe_t * jwe, jwk_t * jwk, int x5u_flags) {
  int ret;
  uint8_t kek[32] = {0}, wrapped_key[72] = {0};
  unsigned char cipherkey_b64url[256] = {0};
  size_t kek_len = 0, cipherkey_b64url_len = 0;
  unsigned int bits = 0;

  if (r_jwk_key_type(jwk, &bits, x5u_flags) & R_KEY_TYPE_SYMMETRIC) {
    ret = RHN_OK;

    do {
      if (jwe->alg == R_JWA_ALG_A128KW && bits != 128) {
        y_log_message(Y_LOG_LEVEL_ERROR, "r_jwe_aes_key_wrap - Error invalid key size, expected 128 bits");
        ret = RHN_ERROR_PARAM;
        break;
      }
      if (jwe->alg == R_JWA_ALG_A192KW && bits != 192) {
        y_log_message(Y_LOG_LEVEL_ERROR, "r_jwe_aes_key_wrap - Error invalid key size, expected 192 bits");
        ret = RHN_ERROR_PARAM;
        break;
      }
      if (jwe->alg == R_JWA_ALG_A256KW && bits != 256) {
        y_log_message(Y_LOG_LEVEL_ERROR, "r_jwe_aes_key_wrap - Error invalid key size, expected 256 bits");
        ret = RHN_ERROR_PARAM;
        break;
      }
      if (r_jwk_export_to_symmetric_key(jwk, kek, &kek_len) != RHN_OK) {
        y_log_message(Y_LOG_LEVEL_ERROR, "r_jwe_aes_key_wrap - Error r_jwk_export_to_symmetric_key");
        ret = RHN_ERROR;
        break;
      }
      _r_aes_key_wrap(kek, kek_len, jwe->key, jwe->key_len, wrapped_key);
      if (!o_base64url_encode(wrapped_key, jwe->key_len+8, cipherkey_b64url, &cipherkey_b64url_len)) {
        y_log_message(Y_LOG_LEVEL_ERROR, "r_jwe_aes_key_wrap - Error o_base64url_encode wrapped_key");
        ret = RHN_ERROR;
        break;
      }
      o_free(jwe->encrypted_key_b64url);
      jwe->encrypted_key_b64url = (unsigned char *)o_strndup((const char *)cipherkey_b64url, cipherkey_b64url_len);
    } while (0);
  } else {
    y_log_message(Y_LOG_LEVEL_ERROR, "r_jwe_aes_key_wrap - Error invalid key");
    ret = RHN_ERROR_PARAM;
  }
  return ret;
}

static int r_jwe_aes_key_unwrap(jwe_t * jwe, jwk_t * jwk, int x5u_flags) {
  int ret;
  uint8_t kek[32] = {0}, key_data[64], cipherkey[128] = {0};
  size_t kek_len = 0, cipherkey_len = 0;
  unsigned int bits = 0;

  if (r_jwk_key_type(jwk, &bits, x5u_flags) & R_KEY_TYPE_SYMMETRIC) {
    ret = RHN_OK;

    do {
      if (jwe->alg == R_JWA_ALG_A128KW && bits != 128) {
        y_log_message(Y_LOG_LEVEL_ERROR, "r_jwe_aes_key_unwrap - Error invalid key size, expected 128 bits");
        ret = RHN_ERROR_PARAM;
        break;
      }
      if (jwe->alg == R_JWA_ALG_A192KW && bits != 192) {
        y_log_message(Y_LOG_LEVEL_ERROR, "r_jwe_aes_key_unwrap - Error invalid key size, expected 192 bits");
        ret = RHN_ERROR_PARAM;
        break;
      }
      if (jwe->alg == R_JWA_ALG_A256KW && bits != 256) {
        y_log_message(Y_LOG_LEVEL_ERROR, "r_jwe_aes_key_unwrap - Error invalid key size, expected 256 bits");
        ret = RHN_ERROR_PARAM;
        break;
      }
      if (r_jwk_export_to_symmetric_key(jwk, kek, &kek_len) != RHN_OK) {
        y_log_message(Y_LOG_LEVEL_ERROR, "r_jwe_aes_key_unwrap - Error r_jwk_export_to_symmetric_key");
        ret = RHN_ERROR;
        break;
      }
      if (!o_base64url_decode(jwe->encrypted_key_b64url, o_strlen((const char *)jwe->encrypted_key_b64url), NULL, &cipherkey_len)) {
        y_log_message(Y_LOG_LEVEL_ERROR, "r_jwe_aes_key_unwrap - Error o_base64url_decode cipherkey");
        ret = RHN_ERROR;
        break;
      }
      if (cipherkey_len > 72) {
        y_log_message(Y_LOG_LEVEL_ERROR, "r_jwe_aes_key_unwrap - Error invalid cipherkey len");
        ret = RHN_ERROR;
        break;
      }
      if (!o_base64url_decode(jwe->encrypted_key_b64url, o_strlen((const char *)jwe->encrypted_key_b64url), cipherkey, &cipherkey_len)) {
        y_log_message(Y_LOG_LEVEL_ERROR, "r_jwe_aes_key_unwrap - Error o_base64url_decode cipherkey");
        ret = RHN_ERROR;
        break;
      }
      if (!_r_aes_key_unwrap(kek, kek_len, key_data, cipherkey_len-8, cipherkey)) {
        ret = RHN_ERROR_INVALID;
        break;
      }
      if (r_jwe_set_cypher_key(jwe, key_data, cipherkey_len-8) != RHN_OK) {
        y_log_message(Y_LOG_LEVEL_ERROR, "r_jwe_aes_key_unwrap - Error r_jwe_set_cypher_key");
        ret = RHN_ERROR;
      }
    } while (0);
  } else {
    y_log_message(Y_LOG_LEVEL_ERROR, "r_jwe_aes_key_unwrap - Error invalid key");
    ret = RHN_ERROR_PARAM;
  }
  return ret;
}
#endif

#if GNUTLS_VERSION_NUMBER >= 0x03060d
static int r_jwe_pbes2_key_wrap(jwe_t * jwe, jwk_t * jwk, int x5u_flags) {
  unsigned char salt_seed[_R_PBES_DEFAULT_SALT_LENGTH] = {0}, salt_seed_b64[_R_PBES_DEFAULT_SALT_LENGTH*2], * salt = NULL, kek[64] = {0}, * key = NULL, wrapped_key[72] = {0}, cipherkey_b64url[256] = {0}, * p2s_dec = NULL;
  size_t alg_len, salt_len, key_len = 0, cipherkey_b64url_len = 0, salt_seed_b64_len = 0, p2s_dec_len = 0, kek_len = 0;
  int ret;
  const char * p2s;
  unsigned int p2c = 0;
  gnutls_datum_t password = {NULL, 0}, g_salt = {NULL, 0};
  gnutls_mac_algorithm_t mac = GNUTLS_MAC_UNKNOWN;

  if (r_jwk_key_type(jwk, NULL, x5u_flags) & R_KEY_TYPE_SYMMETRIC) {
    ret = RHN_OK;

    do {
      alg_len = o_strlen(r_jwe_get_header_str_value(jwe, "alg"));
      if ((p2s = r_jwe_get_header_str_value(jwe, "p2s")) != NULL) {
        if ((p2s_dec = o_malloc(o_strlen(p2s)*2)) == NULL) {
          y_log_message(Y_LOG_LEVEL_ERROR, "r_jwe_pbes2_key_wrap - Error o_malloc p2s_dec");
          ret = RHN_ERROR_MEMORY;
          break;
        }
        if (!o_base64url_decode((const unsigned char *)p2s, o_strlen(p2s), p2s_dec, &p2s_dec_len)) {
          y_log_message(Y_LOG_LEVEL_ERROR, "r_jwe_pbes2_key_wrap - Error o_base64url_decode p2s");
          ret = RHN_ERROR_PARAM;
          break;
        }
        if (p2s_dec_len < 8) {
          y_log_message(Y_LOG_LEVEL_ERROR, "r_jwe_pbes2_key_wrap - Error invalid p2s length");
          ret = RHN_ERROR_PARAM;
          break;
        }
        salt_len = p2s_dec_len + alg_len + 1;
        if ((salt = o_malloc(salt_len)) == NULL) {
          y_log_message(Y_LOG_LEVEL_ERROR, "r_jwe_pbes2_key_wrap - Error o_malloc salt (1)");
          ret = RHN_ERROR_MEMORY;
          break;
        }
        memcpy(salt, r_jwe_get_header_str_value(jwe, "alg"), alg_len);
        memset(salt+alg_len, 0, 1);
        memcpy(salt+alg_len+1, p2s_dec, p2s_dec_len);
      } else {
        if (gnutls_rnd(GNUTLS_RND_NONCE, salt_seed, _R_PBES_DEFAULT_SALT_LENGTH)) {
          y_log_message(Y_LOG_LEVEL_ERROR, "r_jwe_pbes2_key_wrap - Error gnutls_rnd");
          ret = RHN_ERROR;
          break;
        }
        salt_len = _R_PBES_DEFAULT_SALT_LENGTH + alg_len + 1;
        if ((salt = o_malloc(salt_len)) == NULL) {
          y_log_message(Y_LOG_LEVEL_ERROR, "r_jwe_pbes2_key_wrap - Error o_malloc salt (2)");
          ret = RHN_ERROR_MEMORY;
          break;
        }
        if (!o_base64url_encode(salt_seed, _R_PBES_DEFAULT_SALT_LENGTH, salt_seed_b64, &salt_seed_b64_len)) {
          y_log_message(Y_LOG_LEVEL_ERROR, "r_jwe_pbes2_key_wrap - Error o_base64url_encode salt_seed");
          ret = RHN_ERROR;
          break;
        }
        salt_seed_b64[salt_seed_b64_len] = '\0';
        if (r_jwe_set_header_str_value(jwe, "p2s", (const char *)salt_seed_b64) != RHN_OK) {
          y_log_message(Y_LOG_LEVEL_ERROR, "r_jwe_pbes2_key_wrap - Error r_jwe_set_header_str_value p2s");
          ret = RHN_ERROR;
          break;
        }
        memcpy(salt, r_jwe_get_header_str_value(jwe, "alg"), alg_len);
        memset(salt+alg_len, 0, 1);
        memcpy(salt+alg_len+1, salt_seed, _R_PBES_DEFAULT_SALT_LENGTH);
      }
      if ((p2c = (unsigned int)r_jwe_get_header_int_value(jwe, "p2c")) <= 0) {
        p2c = _R_PBES_DEFAULT_ITERATION;
        if (r_jwe_set_header_int_value(jwe, "p2c", p2c) != RHN_OK) {
          y_log_message(Y_LOG_LEVEL_ERROR, "r_jwe_pbes2_key_wrap - Error r_jwe_set_header_int_value p2c");
          ret = RHN_ERROR;
          break;
        }
      }

      if (r_jwk_export_to_symmetric_key(jwk, NULL, &key_len) != RHN_OK) {
        y_log_message(Y_LOG_LEVEL_ERROR, "r_jwe_pbes2_key_wrap - Error r_jwk_export_to_symmetric_key (1)");
        ret = RHN_ERROR;
        break;
      }
      key_len += 4;
      if ((key = o_malloc(key_len)) == NULL) {
        y_log_message(Y_LOG_LEVEL_ERROR, "r_jwe_pbes2_key_wrap - Error o_malloc key");
        ret = RHN_ERROR_MEMORY;
        break;
      }
      if (r_jwk_export_to_symmetric_key(jwk, key, &key_len) != RHN_OK) {
        y_log_message(Y_LOG_LEVEL_ERROR, "r_jwe_pbes2_key_wrap - Error r_jwk_export_to_symmetric_key (2)");
        ret = RHN_ERROR;
        break;
      }
      password.data = key;
      password.size = key_len;
      g_salt.data = salt;
      g_salt.size = salt_len;
      if (jwe->alg == R_JWA_ALG_PBES2_H256) {
        kek_len = 16;
        mac = GNUTLS_MAC_SHA256;
      } else if (jwe->alg == R_JWA_ALG_PBES2_H384) {
        kek_len = 24;
        mac = GNUTLS_MAC_SHA384;
      } else if (jwe->alg == R_JWA_ALG_PBES2_H512) {
        kek_len = 32;
        mac = GNUTLS_MAC_SHA512;
      }
      if (gnutls_pbkdf2(mac, &password, &g_salt, p2c, kek, kek_len) != GNUTLS_E_SUCCESS) {
        y_log_message(Y_LOG_LEVEL_ERROR, "r_jwe_pbes2_key_unwrap - Error gnutls_pbkdf2");
        ret = RHN_ERROR;
        break;
      }
      _r_aes_key_wrap(kek, kek_len, jwe->key, jwe->key_len, wrapped_key);
      if (!o_base64url_encode(wrapped_key, jwe->key_len+8, cipherkey_b64url, &cipherkey_b64url_len)) {
        y_log_message(Y_LOG_LEVEL_ERROR, "r_jwe_aes_key_wrap - Error o_base64url_encode wrapped_key");
        ret = RHN_ERROR;
        break;
      }
      o_free(jwe->encrypted_key_b64url);
      jwe->encrypted_key_b64url = (unsigned char *)o_strndup((const char *)cipherkey_b64url, cipherkey_b64url_len);
    } while (0);
    o_free(key);
    o_free(salt);
    o_free(p2s_dec);
  } else {
    y_log_message(Y_LOG_LEVEL_ERROR, "r_jwe_pbes2_key_wrap - Error invalid key");
    ret = RHN_ERROR_PARAM;
  }
  return ret;
}

static int r_jwe_pbes2_key_unwrap(jwe_t * jwe, jwk_t * jwk, int x5u_flags) {
  unsigned char * salt = NULL, kek[64] = {0}, * key = NULL, cipherkey[128] = {0}, key_data[64] = {0}, * p2s_dec = NULL;
  size_t alg_len, salt_len, key_len = 0, cipherkey_len = 0, p2s_dec_len = 0, kek_len = 0;
  int ret;
  const char * p2s;
  unsigned int p2c;
  gnutls_datum_t password = {NULL, 0}, g_salt = {NULL, 0};
  gnutls_mac_algorithm_t mac = GNUTLS_MAC_UNKNOWN;

  if (r_jwk_key_type(jwk, NULL, x5u_flags) & R_KEY_TYPE_SYMMETRIC) {
    ret = RHN_OK;

    do {
      alg_len = o_strlen(r_jwe_get_header_str_value(jwe, "alg"));
      if ((p2c = (unsigned int)r_jwe_get_header_int_value(jwe, "p2c")) <= 0) {
        y_log_message(Y_LOG_LEVEL_ERROR, "r_jwe_pbes2_key_unwrap - Error invalid p2c");
        ret = RHN_ERROR_PARAM;
        break;
      }
      if (o_strlen(r_jwe_get_header_str_value(jwe, "p2s")) < 8) {
        y_log_message(Y_LOG_LEVEL_ERROR, "r_jwe_pbes2_key_unwrap - Error invalid p2s");
        ret = RHN_ERROR_PARAM;
        break;
      }
      p2s = r_jwe_get_header_str_value(jwe, "p2s");
      if ((p2s_dec = o_malloc(o_strlen(p2s))) == NULL) {
        y_log_message(Y_LOG_LEVEL_ERROR, "r_jwe_pbes2_key_unwrap - Error o_malloc p2s_dec");
        ret = RHN_ERROR_MEMORY;
        break;
      }
      if (!o_base64url_decode((const unsigned char *)p2s, o_strlen(p2s), p2s_dec, &p2s_dec_len)) {
        y_log_message(Y_LOG_LEVEL_ERROR, "r_jwe_pbes2_key_unwrap - Error o_base64url_decode p2s_dec");
        ret = RHN_ERROR;
        break;
      }
      salt_len = p2s_dec_len + alg_len + 1;
      if ((salt = o_malloc(salt_len)) == NULL) {
        y_log_message(Y_LOG_LEVEL_ERROR, "r_jwe_pbes2_key_unwrap - Error o_malloc salt");
        ret = RHN_ERROR_MEMORY;
        break;
      }
      memcpy(salt, r_jwe_get_header_str_value(jwe, "alg"), alg_len);
      memset(salt+alg_len, 0, 1);
      memcpy(salt+alg_len+1, p2s_dec, p2s_dec_len);

      if (r_jwk_export_to_symmetric_key(jwk, NULL, &key_len) != RHN_OK) {
        y_log_message(Y_LOG_LEVEL_ERROR, "r_jwe_pbes2_key_unwrap - Error r_jwk_export_to_symmetric_key (1)");
        ret = RHN_ERROR;
        break;
      }
      key_len += 4;
      if ((key = o_malloc(key_len)) == NULL) {
        y_log_message(Y_LOG_LEVEL_ERROR, "r_jwe_pbes2_key_unwrap - Error o_malloc key");
        ret = RHN_ERROR_MEMORY;
        break;
      }
      if (r_jwk_export_to_symmetric_key(jwk, key, &key_len) != RHN_OK) {
        y_log_message(Y_LOG_LEVEL_ERROR, "r_jwe_pbes2_key_unwrap - Error r_jwk_export_to_symmetric_key (2)");
        ret = RHN_ERROR;
        break;
      }
      password.data = key;
      password.size = key_len;
      g_salt.data = salt;
      g_salt.size = salt_len;
      if (jwe->alg == R_JWA_ALG_PBES2_H256) {
        kek_len = 16;
        mac = GNUTLS_MAC_SHA256;
      } else if (jwe->alg == R_JWA_ALG_PBES2_H384) {
        kek_len = 24;
        mac = GNUTLS_MAC_SHA384;
      } else if (jwe->alg == R_JWA_ALG_PBES2_H512) {
        kek_len = 32;
        mac = GNUTLS_MAC_SHA512;
      }
      if (gnutls_pbkdf2(mac, &password, &g_salt, p2c, kek, kek_len) != GNUTLS_E_SUCCESS) {
        y_log_message(Y_LOG_LEVEL_ERROR, "r_jwe_pbes2_key_unwrap - Error gnutls_pbkdf2");
        ret = RHN_ERROR;
        break;
      }
      if (!o_base64url_decode(jwe->encrypted_key_b64url, o_strlen((const char *)jwe->encrypted_key_b64url), cipherkey, &cipherkey_len)) {
        y_log_message(Y_LOG_LEVEL_ERROR, "r_jwe_pbes2_key_unwrap - Error o_base64url_decode cipherkey");
        ret = RHN_ERROR;
        break;
      }
      if (!_r_aes_key_unwrap(kek, kek_len, key_data, cipherkey_len-8, cipherkey)) {
        ret = RHN_ERROR_INVALID;
        break;
      }
      if (r_jwe_set_cypher_key(jwe, key_data, cipherkey_len-8) != RHN_OK) {
        y_log_message(Y_LOG_LEVEL_ERROR, "r_jwe_pbes2_key_unwrap - Error r_jwe_set_cypher_key");
        ret = RHN_ERROR;
      }
    } while (0);
    o_free(key);
    o_free(salt);
    o_free(p2s_dec);
  } else {
    y_log_message(Y_LOG_LEVEL_ERROR, "r_jwe_pbes2_key_unwrap - Error invalid key");
    ret = RHN_ERROR_PARAM;
  }
  return ret;
}
#endif

static gnutls_mac_algorithm_t r_jwe_get_digest_from_enc(jwa_enc enc) {
  gnutls_mac_algorithm_t digest;

  switch (enc) {
    case R_JWA_ENC_A128CBC:
      digest = GNUTLS_MAC_SHA256;
      break;
    case R_JWA_ENC_A192CBC:
      digest = GNUTLS_MAC_SHA384;
      break;
    case R_JWA_ENC_A256CBC:
      digest = GNUTLS_MAC_SHA512;
      break;
    case R_JWA_ENC_A128GCM:
      digest = GNUTLS_MAC_SHA256;
      break;
    case R_JWA_ENC_A192GCM:
      digest = GNUTLS_MAC_SHA384;
      break;
    case R_JWA_ENC_A256GCM:
      digest = GNUTLS_MAC_SHA512;
      break;
    default:
      digest = GNUTLS_MAC_UNKNOWN;
      break;
  }
  return digest;
}

static gnutls_cipher_algorithm_t r_jwe_get_alg_from_alg(jwa_alg alg) {
  gnutls_cipher_algorithm_t ret_alg = GNUTLS_CIPHER_UNKNOWN;

  switch (alg) {
    case R_JWA_ALG_A128GCMKW:
      ret_alg = GNUTLS_CIPHER_AES_128_GCM;
      break;
    case R_JWA_ALG_A192GCMKW:
#if GNUTLS_VERSION_NUMBER >= 0x03060e
      ret_alg = GNUTLS_CIPHER_AES_192_GCM;
#else
      ret_alg = GNUTLS_CIPHER_UNKNOWN; // Unsupported until GnuTLS 3.6.14
#endif
      break;
    case R_JWA_ALG_A256GCMKW:
      ret_alg = GNUTLS_CIPHER_AES_256_GCM;
      break;
    default:
      ret_alg = GNUTLS_CIPHER_UNKNOWN;
      break;
  }
  return ret_alg;
}

static int r_jwe_aesgcm_key_wrap(jwe_t * jwe, jwk_t * jwk, int x5u_flags) {
  int ret, res;
  unsigned char iv[96] = {0}, iv_b64url[192] = {0}, * key = NULL, cipherkey[64] = {0}, cipherkey_b64url[128] = {0}, tag[128] = {0}, tag_b64url[256] = {0};
  size_t iv_b64url_len = 0, key_len = 0, cipherkey_b64url_len = 0, tag_b64url_len = 0, iv_size = gnutls_cipher_get_iv_size(r_jwe_get_alg_from_alg(jwe->alg)), tag_len = gnutls_cipher_get_tag_size(r_jwe_get_alg_from_alg(jwe->alg));
  unsigned int bits = 0;
  gnutls_datum_t key_g, iv_g;
  gnutls_cipher_hd_t handle = NULL;

  if (r_jwk_key_type(jwk, &bits, x5u_flags) & R_KEY_TYPE_SYMMETRIC) {
    ret = RHN_OK;
    key_len = bits;

    do {
      if ((key = o_malloc(key_len+4)) == NULL) {
        y_log_message(Y_LOG_LEVEL_ERROR, "r_jwe_aesgcm_key_wrap - Error allocating resources for key");
        ret = RHN_ERROR_MEMORY;
        break;
      }
      if (r_jwk_export_to_symmetric_key(jwk, key, &key_len) != RHN_OK) {
        y_log_message(Y_LOG_LEVEL_ERROR, "r_jwe_aesgcm_key_wrap - Error r_jwk_export_to_symmetric_key");
        ret = RHN_ERROR;
        break;
      }
      if (r_jwe_get_header_str_value(jwe, "iv") == NULL) {
        if (gnutls_rnd(GNUTLS_RND_NONCE, iv, iv_size)) {
          y_log_message(Y_LOG_LEVEL_ERROR, "r_jwe_aesgcm_key_wrap - Error gnutls_rnd");
          ret = RHN_ERROR;
          break;
        }
        if (!o_base64url_encode(iv, iv_size, iv_b64url, &iv_b64url_len)) {
          y_log_message(Y_LOG_LEVEL_ERROR, "r_jwe_aesgcm_key_wrap - Error o_base64url_encode iv");
          ret = RHN_ERROR;
          break;
        }
      } else {
        if (!o_base64url_decode((const unsigned char *)r_jwe_get_header_str_value(jwe, "iv"), o_strlen(r_jwe_get_header_str_value(jwe, "iv")), iv, &iv_size)) {
          y_log_message(Y_LOG_LEVEL_ERROR, "r_jwe_aesgcm_key_wrap - Error o_base64url_decode iv");
          ret = RHN_ERROR;
          break;
        }
        if (iv_size != gnutls_cipher_get_iv_size(r_jwe_get_alg_from_alg(jwe->alg))) {
          y_log_message(Y_LOG_LEVEL_ERROR, "r_jwe_aesgcm_key_wrap - Error invalid iv size");
          ret = RHN_ERROR;
          break;
        }
      }
      iv_b64url[iv_b64url_len] = '\0';
      key_g.data = key;
      key_g.size = key_len;
      iv_g.data = iv;
      iv_g.size = iv_size;
      if ((res = gnutls_cipher_init(&handle, r_jwe_get_alg_from_alg(jwe->alg), &key_g, &iv_g))) {
        y_log_message(Y_LOG_LEVEL_ERROR, "r_jwe_aesgcm_key_wrap - Error gnutls_cipher_init: '%s'", gnutls_strerror(res));
        ret = RHN_ERROR;
        break;
      }
      if ((res = gnutls_cipher_encrypt2(handle, jwe->key, jwe->key_len, cipherkey, jwe->key_len))) {
        y_log_message(Y_LOG_LEVEL_ERROR, "r_jwe_aesgcm_key_wrap - Error gnutls_cipher_encrypt2: '%s'", gnutls_strerror(res));
        ret = RHN_ERROR;
        break;
      }
      if (!o_base64url_encode(cipherkey, jwe->key_len, cipherkey_b64url, &cipherkey_b64url_len)) {
        y_log_message(Y_LOG_LEVEL_ERROR, "r_jwe_aesgcm_key_wrap - Error o_base64url_encode cipherkey");
        ret = RHN_ERROR;
        break;
      }
      if ((res = gnutls_cipher_tag(handle, tag, tag_len))) {
        y_log_message(Y_LOG_LEVEL_ERROR, "r_jwe_aesgcm_key_wrap - Error gnutls_cipher_tag: '%s'", gnutls_strerror(res));
        ret = RHN_ERROR;
        break;
      }
      if (!o_base64url_encode(tag, tag_len, tag_b64url, &tag_b64url_len)) {
        y_log_message(Y_LOG_LEVEL_ERROR, "r_jwe_aesgcm_key_wrap - Error o_base64url_encode tag");
        ret = RHN_ERROR;
        break;
      }
      tag_b64url[tag_b64url_len] = '\0';
      if (r_jwe_get_header_str_value(jwe, "iv") == NULL) {
        r_jwe_set_header_str_value(jwe, "iv", (const char *)iv_b64url);
      }
      r_jwe_set_header_str_value(jwe, "tag", (const char *)tag_b64url);
      o_free(jwe->encrypted_key_b64url);
      jwe->encrypted_key_b64url = (unsigned char *)o_strndup((const char *)cipherkey_b64url, cipherkey_b64url_len);

    } while (0);
    o_free(key);
    if (handle != NULL) {
      gnutls_cipher_deinit(handle);
    }
  } else {
    y_log_message(Y_LOG_LEVEL_ERROR, "r_jwe_aesgcm_key_wrap - Error invalid key");
    ret = RHN_ERROR_PARAM;
  }
  return ret;
}

static int r_jwe_aesgcm_key_unwrap(jwe_t * jwe, jwk_t * jwk, int x5u_flags) {
  int ret, res;
  unsigned char iv[96] = {0}, * key = NULL, cipherkey[64] = {0}, tag[128] = {0}, tag_b64url[256] = {0};
  size_t iv_len = 0, key_len = 0, cipherkey_len = 0, tag_b64url_len = 0, tag_len = gnutls_cipher_get_tag_size(r_jwe_get_alg_from_alg(jwe->alg));
  unsigned int bits = 0;
  gnutls_datum_t key_g, iv_g;
  gnutls_cipher_hd_t handle = NULL;

  if (r_jwk_key_type(jwk, &bits, x5u_flags) & R_KEY_TYPE_SYMMETRIC && o_strlen(r_jwe_get_header_str_value(jwe, "iv")) && o_strlen(r_jwe_get_header_str_value(jwe, "tag"))) {
    ret = RHN_OK;
    key_len = bits;

    do {
      if ((key = o_malloc(key_len+4)) == NULL) {
        y_log_message(Y_LOG_LEVEL_ERROR, "r_jwe_aesgcm_key_unwrap - Error allocating resources for key");
        ret = RHN_ERROR_MEMORY;
        break;
      }
      if (r_jwk_export_to_symmetric_key(jwk, key, &key_len) != RHN_OK) {
        y_log_message(Y_LOG_LEVEL_ERROR, "r_jwe_aesgcm_key_unwrap - Error r_jwk_export_to_symmetric_key");
        ret = RHN_ERROR;
        break;
      }
      if (!o_base64url_decode((const unsigned char *)r_jwe_get_header_str_value(jwe, "iv"), o_strlen(r_jwe_get_header_str_value(jwe, "iv")), iv, &iv_len)) {
        y_log_message(Y_LOG_LEVEL_ERROR, "r_jwe_aesgcm_key_unwrap - Error o_base64url_decode iv");
        ret = RHN_ERROR;
        break;
      }
      if (!o_base64url_decode((const unsigned char *)jwe->encrypted_key_b64url, o_strlen((const char *)jwe->encrypted_key_b64url), cipherkey, &cipherkey_len)) {
        y_log_message(Y_LOG_LEVEL_ERROR, "r_jwe_aesgcm_key_unwrap - Error o_base64url_decode cipherkey");
        ret = RHN_ERROR;
        break;
      }
      key_g.data = key;
      key_g.size = key_len;
      iv_g.data = iv;
      iv_g.size = iv_len;
      if ((res = gnutls_cipher_init(&handle, r_jwe_get_alg_from_alg(jwe->alg), &key_g, &iv_g))) {
        y_log_message(Y_LOG_LEVEL_ERROR, "r_jwe_aesgcm_key_unwrap - Error gnutls_cipher_init: '%s'", gnutls_strerror(res));
        y_log_message(Y_LOG_LEVEL_DEBUG, "key_len (real): '%zu'", key_len);
        y_log_message(Y_LOG_LEVEL_DEBUG, "key_len (expected): '%zu'", gnutls_cipher_get_key_size(r_jwe_get_alg_from_alg(jwe->alg)));
        ret = RHN_ERROR;
        break;
      }
      if ((res = gnutls_cipher_decrypt(handle, cipherkey, cipherkey_len))) {
        y_log_message(Y_LOG_LEVEL_ERROR, "r_jwe_aesgcm_key_unwrap - Error gnutls_cipher_decrypt: '%s'", gnutls_strerror(res));
        ret = RHN_ERROR;
        break;
      }
      if ((res = gnutls_cipher_tag(handle, tag, tag_len))) {
        y_log_message(Y_LOG_LEVEL_ERROR, "r_jwe_aesgcm_key_unwrap - Error gnutls_cipher_tag: '%s'", gnutls_strerror(res));
        ret = RHN_ERROR;
        break;
      }
      if (!o_base64url_encode(tag, tag_len, tag_b64url, &tag_b64url_len)) {
        y_log_message(Y_LOG_LEVEL_ERROR, "r_jwe_aesgcm_key_unwrap - Error o_base64url_encode tag");
        ret = RHN_ERROR;
        break;
      }
      tag_b64url[tag_b64url_len] = '\0';
      if (0 != o_strcmp((const char *)tag_b64url, r_jwe_get_header_str_value(jwe, "tag"))) {
        y_log_message(Y_LOG_LEVEL_ERROR, "r_jwe_aesgcm_key_unwrap - Invalid tag %s %s", tag_b64url, r_jwe_get_header_str_value(jwe, "tag"));
        ret = RHN_ERROR_INVALID;
        break;
      }
      if (r_jwe_set_cypher_key(jwe, cipherkey, cipherkey_len) != RHN_OK) {
        y_log_message(Y_LOG_LEVEL_ERROR, "r_jwe_aesgcm_key_unwrap - Error r_jwe_set_cypher_key");
        ret = RHN_ERROR;
      }

    } while (0);
    o_free(key);
    if (handle != NULL) {
      gnutls_cipher_deinit(handle);
    }
  } else {
    y_log_message(Y_LOG_LEVEL_ERROR, "r_jwe_aesgcm_key_unwrap - Error invalid key");
    ret = RHN_ERROR_PARAM;
  }
  return ret;
}

static int r_jwe_set_ptext_with_block(unsigned char * data, size_t data_len, unsigned char ** ptext, size_t * ptext_len, gnutls_cipher_algorithm_t alg, int cipher_cbc) {
  size_t b_size = (size_t)gnutls_cipher_get_block_size(alg);
  int ret;

  *ptext = NULL;
  if (cipher_cbc) {
    if (data_len % b_size) {
      *ptext_len = ((data_len/b_size)+1)*b_size;
    } else {
      *ptext_len = data_len;
    }
    if (*ptext_len) {
      if ((*ptext = o_malloc(*ptext_len)) != NULL) {
        memcpy(*ptext, data, data_len);
        memset(*ptext+data_len, (*ptext_len)-data_len, (*ptext_len)-data_len);
        ret = RHN_OK;
      } else {
        y_log_message(Y_LOG_LEVEL_ERROR, "r_jwe_set_ptext_with_block - Error allocating resources for ptext (1)");
        ret = RHN_ERROR_MEMORY;
      }
    } else {
      ret = RHN_ERROR;
    }
  } else {
    *ptext_len = data_len;
    if ((*ptext = o_malloc(data_len)) != NULL) {
      memcpy(*ptext, data, data_len);
      ret = RHN_OK;
    } else {
      y_log_message(Y_LOG_LEVEL_ERROR, "r_jwe_set_ptext_with_block - Error allocating resources for ptext (2)");
      ret = RHN_ERROR_MEMORY;
    }
  }
  return ret;
}

static int r_jwe_extract_header(jwe_t * jwe, json_t * j_header, int x5u_flags) {
  int ret;
  jwk_t * jwk;

  if (json_is_object(j_header)) {
    ret = RHN_OK;

    if (0 != o_strcmp("RSA1_5", json_string_value(json_object_get(j_header, "alg"))) &&
    0 != o_strcmp("RSA-OAEP", json_string_value(json_object_get(j_header, "alg"))) &&
    0 != o_strcmp("RSA-OAEP-256", json_string_value(json_object_get(j_header, "alg"))) &&
    0 != o_strcmp("A128KW", json_string_value(json_object_get(j_header, "alg"))) &&
    0 != o_strcmp("A192KW", json_string_value(json_object_get(j_header, "alg"))) &&
    0 != o_strcmp("A256KW", json_string_value(json_object_get(j_header, "alg"))) &&
    0 != o_strcmp("dir", json_string_value(json_object_get(j_header, "alg"))) &&
    0 != o_strcmp("ECDH-ES", json_string_value(json_object_get(j_header, "alg"))) &&
    0 != o_strcmp("ECDH-ES+A128KW", json_string_value(json_object_get(j_header, "alg"))) &&
    0 != o_strcmp("ECDH-ES+A192KW", json_string_value(json_object_get(j_header, "alg"))) &&
    0 != o_strcmp("ECDH-ES+A256KW", json_string_value(json_object_get(j_header, "alg"))) &&
    0 != o_strcmp("A128GCMKW", json_string_value(json_object_get(j_header, "alg"))) &&
    0 != o_strcmp("A192GCMKW", json_string_value(json_object_get(j_header, "alg"))) &&
    0 != o_strcmp("A256GCMKW", json_string_value(json_object_get(j_header, "alg"))) &&
    0 != o_strcmp("PBES2-HS256+A128KW", json_string_value(json_object_get(j_header, "alg"))) &&
    0 != o_strcmp("PBES2-HS384+A192KW", json_string_value(json_object_get(j_header, "alg"))) &&
    0 != o_strcmp("PBES2-HS512+A256KW", json_string_value(json_object_get(j_header, "alg")))) {
      y_log_message(Y_LOG_LEVEL_ERROR, "r_jwe_extract_header - Invalid alg");
      ret = RHN_ERROR_PARAM;
    } else {
      jwe->alg = r_str_to_jwa_alg(json_string_value(json_object_get(j_header, "alg")));
    }

    if (0 != o_strcmp("A128CBC-HS256", json_string_value(json_object_get(j_header, "enc"))) &&
    0 != o_strcmp("A192CBC-HS384", json_string_value(json_object_get(j_header, "enc"))) &&
    0 != o_strcmp("A256CBC-HS512", json_string_value(json_object_get(j_header, "enc"))) &&
    0 != o_strcmp("A128GCM", json_string_value(json_object_get(j_header, "enc"))) &&
    0 != o_strcmp("A192GCM", json_string_value(json_object_get(j_header, "enc"))) &&
    0 != o_strcmp("A256GCM", json_string_value(json_object_get(j_header, "enc")))) {
      y_log_message(Y_LOG_LEVEL_ERROR, "r_jwe_extract_header - Invalid enc");
      ret = RHN_ERROR_PARAM;
    } else {
      jwe->enc = r_str_to_jwa_enc(json_string_value(json_object_get(j_header, "enc")));
    }

    if (json_string_length(json_object_get(j_header, "jku"))) {
      if (r_jwks_import_from_uri(jwe->jwks_pubkey, json_string_value(json_object_get(j_header, "jku")), x5u_flags) != RHN_OK) {
        y_log_message(Y_LOG_LEVEL_ERROR, "r_jwe_extract_header - Error loading jwks from uri %s", json_string_value(json_object_get(j_header, "jku")));
      }
    }

    if (json_object_get(j_header, "jwk") != NULL) {
      r_jwk_init(&jwk);
      if (r_jwk_import_from_json_t(jwk, json_object_get(j_header, "jwk")) == RHN_OK) {
        if (r_jwks_append_jwk(jwe->jwks_pubkey, jwk) != RHN_OK) {
          y_log_message(Y_LOG_LEVEL_ERROR, "r_jwe_extract_header - Error parsing header jwk");
          ret = RHN_ERROR;
        }
      } else {
        ret = RHN_ERROR_PARAM;
      }
      r_jwk_free(jwk);
    }

    if (json_object_get(j_header, "x5u") != NULL || json_object_get(j_header, "x5c") != NULL) {
      r_jwk_init(&jwk);
      if (r_jwk_import_from_json_t(jwk, j_header) == RHN_OK) {
        if (r_jwks_append_jwk(jwe->jwks_pubkey, jwk) != RHN_OK) {
          ret = RHN_ERROR;
        }
      } else {
        y_log_message(Y_LOG_LEVEL_ERROR, "r_jwe_extract_header - Error importing x5c or x5u");
        ret = RHN_ERROR_PARAM;
      }
      r_jwk_free(jwk);
    }
  } else {
    ret = RHN_ERROR_PARAM;
  }

  return ret;
}

static void r_jwe_remove_padding(unsigned char * text, size_t * text_len, unsigned int block_size) {
  unsigned char pad = text[(*text_len)-1], i;
  int pad_ok = 1;

  if (pad && pad < (unsigned char)block_size) {
    for (i=0; i<pad; i++) {
      if (text[((*text_len)-i-1)] != pad) {
        pad_ok = 0;
      }
    }
    if (pad_ok) {
      *text_len -= pad;
    }
  }
}

static int r_jwe_compute_hmac_tag(jwe_t * jwe, unsigned char * ciphertext, size_t cyphertext_len, unsigned char * tag, size_t * tag_len) {
  int ret, res;
  unsigned char al[8], * compute_hmac = NULL;
  uint64_t aad_len;
  size_t hmac_size = 0, aad_size = o_strlen((const char *)jwe->header_b64url);
  gnutls_mac_algorithm_t mac = r_jwe_get_digest_from_enc(jwe->enc);

  aad_len = (uint64_t)(o_strlen((const char *)jwe->header_b64url)*8);
  memset(al, 0, 8);
  for(int i = 0; i < 8; i++) {
    al[i] = (uint8_t)((aad_len >> 8*(7 - i)) & 0xFF);
  }

  if ((compute_hmac = o_malloc(aad_size+jwe->iv_len+cyphertext_len+8)) != NULL) {
    memcpy(compute_hmac, jwe->header_b64url, aad_size);
    hmac_size += aad_size;
    memcpy(compute_hmac+hmac_size, jwe->iv, jwe->iv_len);
    hmac_size += jwe->iv_len;
    memcpy(compute_hmac+hmac_size, ciphertext, cyphertext_len);
    hmac_size += cyphertext_len;
    memcpy(compute_hmac+hmac_size, al, 8);
    hmac_size += 8;

    if (!(res = gnutls_hmac_fast(mac, jwe->key, 16, compute_hmac, hmac_size, tag))) {
      *tag_len = gnutls_hmac_get_len(mac)/2;
      ret = RHN_OK;
    } else {
      y_log_message(Y_LOG_LEVEL_ERROR, "r_jwe_compute_hmac_tag - Error gnutls_hmac_fast: '%s'", gnutls_strerror(res));
      ret = RHN_ERROR;
    }
    o_free(compute_hmac);
  } else {
    y_log_message(Y_LOG_LEVEL_ERROR, "r_jwe_compute_hmac_tag - Error allocating resources for compute_hmac");
    ret = RHN_ERROR;
  }
  return ret;
}

int r_jwe_init(jwe_t ** jwe) {
  int ret;

  if (jwe != NULL) {
    if ((*jwe = o_malloc(sizeof(jwe_t))) != NULL) {
      if (((*jwe)->j_header = json_object()) != NULL) {
        if (r_jwks_init(&(*jwe)->jwks_pubkey) == RHN_OK) {
          if (r_jwks_init(&(*jwe)->jwks_privkey) == RHN_OK) {
            (*jwe)->header_b64url = NULL;
            (*jwe)->encrypted_key_b64url = NULL;
            (*jwe)->iv_b64url = NULL;
            (*jwe)->ciphertext_b64url = NULL;
            (*jwe)->auth_tag_b64url = NULL;
            (*jwe)->alg = R_JWA_ALG_UNKNOWN;
            (*jwe)->enc = R_JWA_ENC_UNKNOWN;
            (*jwe)->key = NULL;
            (*jwe)->key_len = 0;
            (*jwe)->iv = NULL;
            (*jwe)->iv_len = 0;
            (*jwe)->payload = NULL;
            (*jwe)->payload_len = 0;
            (*jwe)->j_flattened = NULL;
            ret = RHN_OK;
          } else {
            y_log_message(Y_LOG_LEVEL_ERROR, "r_jwe_init - Error allocating resources for jwks_privkey");
            ret = RHN_ERROR_MEMORY;
          }
        } else {
          y_log_message(Y_LOG_LEVEL_ERROR, "r_jwe_init - Error allocating resources for jwks_pubkey");
          ret = RHN_ERROR_MEMORY;
        }
      } else {
        y_log_message(Y_LOG_LEVEL_ERROR, "r_jwe_init - Error allocating resources for j_header");
        ret = RHN_ERROR_MEMORY;
      }
    } else {
      y_log_message(Y_LOG_LEVEL_ERROR, "r_jwe_init - Error allocating resources for jwe");
      ret = RHN_ERROR_MEMORY;
    }
  } else {
    ret = RHN_ERROR_PARAM;
  }
  if (ret != RHN_OK && jwe != NULL) {
    r_jwe_free(*jwe);
    *jwe = NULL;
  }
  return ret;
}

void r_jwe_free(jwe_t * jwe) {
  if (jwe != NULL) {
    r_jwks_free(jwe->jwks_privkey);
    r_jwks_free(jwe->jwks_pubkey);
    o_free(jwe->header_b64url);
    o_free(jwe->encrypted_key_b64url);
    o_free(jwe->iv_b64url);
    o_free(jwe->ciphertext_b64url);
    o_free(jwe->auth_tag_b64url);
    json_decref(jwe->j_header);
    json_decref(jwe->j_flattened);
    o_free(jwe->key);
    o_free(jwe->iv);
    o_free(jwe->payload);
    o_free(jwe);
  }
}

jwe_t * r_jwe_copy(jwe_t * jwe) {
  jwe_t * jwe_copy = NULL;

  if (jwe != NULL) {
    if (r_jwe_init(&jwe_copy) == RHN_OK) {
      jwe_copy->alg = jwe->alg;
      jwe_copy->enc = jwe->enc;
      if (r_jwe_set_payload(jwe_copy, jwe->payload, jwe->payload_len) == RHN_OK &&
          r_jwe_set_iv(jwe_copy, jwe->iv, jwe->iv_len) == RHN_OK &&
          r_jwe_set_cypher_key(jwe_copy, jwe->key, jwe->key_len) == RHN_OK &&
          r_jwe_set_alg(jwe_copy, r_jwe_get_alg(jwe)) == RHN_OK) {
        jwe_copy->header_b64url = (unsigned char *)o_strdup((const char *)jwe->header_b64url);
        jwe_copy->encrypted_key_b64url = (unsigned char *)o_strdup((const char *)jwe->encrypted_key_b64url);
        jwe_copy->ciphertext_b64url = (unsigned char *)o_strdup((const char *)jwe->ciphertext_b64url);
        jwe_copy->auth_tag_b64url = (unsigned char *)o_strdup((const char *)jwe->auth_tag_b64url);
        r_jwks_free(jwe_copy->jwks_privkey);
        jwe_copy->jwks_privkey = r_jwks_copy(jwe->jwks_privkey);
        r_jwks_free(jwe_copy->jwks_pubkey);
        jwe_copy->jwks_pubkey = r_jwks_copy(jwe->jwks_pubkey);
        json_decref(jwe_copy->j_header);
        jwe_copy->j_header = json_deep_copy(jwe->j_header);
        jwe_copy->j_flattened = json_deep_copy(jwe->j_flattened);
      } else {
        y_log_message(Y_LOG_LEVEL_ERROR, "r_jwe_copy - Error setting values");
        r_jwe_free(jwe_copy);
        jwe_copy = NULL;
      }
    }
  }
  return jwe_copy;
}

int r_jwe_set_payload(jwe_t * jwe, const unsigned char * payload, size_t payload_len) {
  int ret;

  if (jwe != NULL) {
    o_free(jwe->ciphertext_b64url);
    jwe->ciphertext_b64url = NULL;
    o_free(jwe->payload);
    if (payload != NULL && payload_len) {
      if ((jwe->payload = o_malloc(payload_len)) != NULL) {
        memcpy(jwe->payload, payload, payload_len);
        jwe->payload_len = payload_len;
        ret = RHN_OK;
      } else {
        y_log_message(Y_LOG_LEVEL_ERROR, "r_jwe_set_payload - Error allocating resources for payload");
        ret = RHN_ERROR_MEMORY;
      }
    } else {
      jwe->payload = NULL;
      jwe->payload_len = 0;
      ret = RHN_OK;
    }
  } else {
    ret = RHN_ERROR_PARAM;
  }
  return ret;
}

const unsigned char * r_jwe_get_payload(jwe_t * jwe, size_t * payload_len) {
  if (jwe != NULL) {
    if (payload_len != NULL) {
      *payload_len = jwe->payload_len;
    }
    return jwe->payload;
  }
  return NULL;
}

int r_jwe_set_cypher_key(jwe_t * jwe, const unsigned char * key, size_t key_len) {
  int ret;

  if (jwe != NULL) {
    o_free(jwe->encrypted_key_b64url);
    jwe->encrypted_key_b64url = NULL;
    o_free(jwe->key);
    if (key != NULL && key_len) {
      if ((jwe->key = o_malloc(key_len)) != NULL) {
        memcpy(jwe->key, key, key_len);
        jwe->key_len = key_len;
        ret = RHN_OK;
      } else {
        y_log_message(Y_LOG_LEVEL_ERROR, "r_jwe_set_cypher_key - Error allocating resources for key");
        ret = RHN_ERROR_MEMORY;
      }
    } else {
      jwe->key = NULL;
      jwe->key_len = 0;
      ret = RHN_OK;
    }
  } else {
    ret = RHN_ERROR_PARAM;
  }
  return ret;
}

const unsigned char * r_jwe_get_cypher_key(jwe_t * jwe, size_t * key_len) {
  if (jwe != NULL) {
    if (key_len != NULL) {
      *key_len = jwe->key_len;
    }
    return jwe->key;
  }
  return NULL;
}

int r_jwe_generate_cypher_key(jwe_t * jwe) {
  int ret;

  if (jwe != NULL && jwe->enc != R_JWA_ENC_UNKNOWN) {
    o_free(jwe->encrypted_key_b64url);
    jwe->encrypted_key_b64url = NULL;
    jwe->key_len = _r_get_key_size(jwe->enc);
    o_free(jwe->key);
    if (!jwe->key_len) {
      ret = RHN_ERROR_PARAM;
    } else if ((jwe->key = o_malloc(jwe->key_len)) != NULL) {
      if (!gnutls_rnd(GNUTLS_RND_KEY, jwe->key, jwe->key_len)) {
        ret = RHN_OK;
      } else {
        y_log_message(Y_LOG_LEVEL_ERROR, "r_jwe_generate_cypher_key - Error gnutls_rnd");
        ret = RHN_ERROR;
      }
    } else {
      y_log_message(Y_LOG_LEVEL_ERROR, "r_jwe_generate_cypher_key - Error allocating resources for key");
      ret = RHN_ERROR_MEMORY;
    }
  } else {
    y_log_message(Y_LOG_LEVEL_ERROR, "r_jwe_generate_cypher_key - Error input parameters");
    ret = RHN_ERROR_PARAM;
  }
  return ret;
}

int r_jwe_set_iv(jwe_t * jwe, const unsigned char * iv, size_t iv_len) {
  int ret;
  unsigned char * iv_b64 = NULL;
  size_t iv_b64_len = 0;

  if (jwe != NULL) {
    o_free(jwe->iv_b64url);
    jwe->iv_b64url = NULL;
    o_free(jwe->iv);
    if (iv != NULL && iv_len) {
      if ((jwe->iv = o_malloc(iv_len)) != NULL) {
        memcpy(jwe->iv, iv, iv_len);
        jwe->iv_len = iv_len;
        if ((iv_b64 = o_malloc(jwe->iv_len*2)) != NULL) {
          if (o_base64url_encode(jwe->iv, jwe->iv_len, iv_b64, &iv_b64_len)) {
            o_free(jwe->iv_b64url);
            jwe->iv_b64url = (unsigned char *)o_strndup((const char *)iv_b64, iv_b64_len);
            ret = RHN_OK;
          } else {
            y_log_message(Y_LOG_LEVEL_ERROR, "r_jwe_set_iv - Error o_base64url_encode iv_b64");
            ret = RHN_ERROR;
          }
          o_free(iv_b64);
        } else {
          y_log_message(Y_LOG_LEVEL_ERROR, "r_jwe_set_iv - Error allocating resources for iv_b64");
          ret = RHN_ERROR_MEMORY;
        }
        ret = RHN_OK;
      } else {
        y_log_message(Y_LOG_LEVEL_ERROR, "r_jwe_set_iv - Error allocating resources for iv");
        ret = RHN_ERROR_MEMORY;
      }
    } else {
      jwe->iv = NULL;
      jwe->iv_len = 0;
      ret = RHN_OK;
    }
  } else {
    ret = RHN_ERROR_PARAM;
  }
  return ret;
}

const unsigned char * r_jwe_get_iv(jwe_t * jwe, size_t * iv_len) {
  if (jwe != NULL) {
    if (iv_len != NULL) {
      *iv_len = jwe->iv_len;
    }
    return jwe->iv;
  }
  return NULL;
}

int r_jwe_generate_iv(jwe_t * jwe) {
  int ret;
  unsigned char * iv_b64 = NULL;
  size_t iv_b64_len = 0;

  if (jwe != NULL && jwe->enc != R_JWA_ENC_UNKNOWN) {
    o_free(jwe->iv_b64url);
    jwe->iv_b64url = NULL;
    jwe->iv_len = gnutls_cipher_get_iv_size(_r_get_alg_from_enc(jwe->enc));
    o_free(jwe->iv);
    jwe->iv = NULL;
    if (jwe->iv_len) {
      if ((jwe->iv = o_malloc(jwe->iv_len)) != NULL) {
        if (!gnutls_rnd(GNUTLS_RND_NONCE, jwe->iv, jwe->iv_len)) {
          if ((iv_b64 = o_malloc(jwe->iv_len*2)) != NULL) {
            if (o_base64url_encode(jwe->iv, jwe->iv_len, iv_b64, &iv_b64_len)) {
              jwe->iv_b64url = (unsigned char *)o_strndup((const char *)iv_b64, iv_b64_len);
              ret = RHN_OK;
            } else {
              y_log_message(Y_LOG_LEVEL_ERROR, "r_jwe_generate_iv - Error o_base64url_encode iv_b64");
              ret = RHN_ERROR;
            }
            o_free(iv_b64);
          } else {
            y_log_message(Y_LOG_LEVEL_ERROR, "r_jwe_generate_iv - Error allocating resources for iv_b64");
            ret = RHN_ERROR_MEMORY;
          }
        } else {
          y_log_message(Y_LOG_LEVEL_ERROR, "r_jwe_generate_iv - Error gnutls_rnd");
          ret = RHN_ERROR;
        }
      } else {
        y_log_message(Y_LOG_LEVEL_ERROR, "r_jwe_generate_iv - Error allocating resources for iv");
        ret = RHN_ERROR_MEMORY;
      }
    } else {
      jwe->iv_b64url = (unsigned char *)o_strdup("");
      ret = RHN_OK;
    }
  } else {
    ret = RHN_ERROR_PARAM;
  }
  return ret;
}

int r_jwe_set_alg(jwe_t * jwe, jwa_alg alg) {
  int ret = RHN_OK;

  if (jwe != NULL) {
    switch (alg) {
      case R_JWA_ALG_NONE:
        json_object_set_new(jwe->j_header, "alg", json_string("none"));
        break;
      case R_JWA_ALG_RSA1_5:
        json_object_set_new(jwe->j_header, "alg", json_string("RSA1_5"));
        break;
      case R_JWA_ALG_RSA_OAEP:
        json_object_set_new(jwe->j_header, "alg", json_string("RSA-OAEP"));
        break;
      case R_JWA_ALG_RSA_OAEP_256:
        json_object_set_new(jwe->j_header, "alg", json_string("RSA-OAEP-256"));
        break;
      case R_JWA_ALG_A128KW:
        json_object_set_new(jwe->j_header, "alg", json_string("A128KW"));
        break;
      case R_JWA_ALG_A192KW:
        json_object_set_new(jwe->j_header, "alg", json_string("A192KW"));
        break;
      case R_JWA_ALG_A256KW:
        json_object_set_new(jwe->j_header, "alg", json_string("A256KW"));
        break;
      case R_JWA_ALG_DIR:
        json_object_set_new(jwe->j_header, "alg", json_string("dir"));
        break;
      case R_JWA_ALG_ECDH_ES:
        json_object_set_new(jwe->j_header, "alg", json_string("ECDH-ES"));
        break;
      case R_JWA_ALG_ECDH_ES_A128KW:
        json_object_set_new(jwe->j_header, "alg", json_string("ECDH-ES+A128KW"));
        break;
      case R_JWA_ALG_ECDH_ES_A192KW:
        json_object_set_new(jwe->j_header, "alg", json_string("ECDH-ES+A192KW"));
        break;
      case R_JWA_ALG_ECDH_ES_A256KW:
        json_object_set_new(jwe->j_header, "alg", json_string("ECDH-ES+A256KW"));
        break;
      case R_JWA_ALG_A128GCMKW:
        json_object_set_new(jwe->j_header, "alg", json_string("A128GCMKW"));
        break;
      case R_JWA_ALG_A192GCMKW:
        json_object_set_new(jwe->j_header, "alg", json_string("A192GCMKW"));
        break;
      case R_JWA_ALG_A256GCMKW:
        json_object_set_new(jwe->j_header, "alg", json_string("A256GCMKW"));
        break;
      case R_JWA_ALG_PBES2_H256:
        json_object_set_new(jwe->j_header, "alg", json_string("PBES2-HS256+A128KW"));
        break;
      case R_JWA_ALG_PBES2_H384:
        json_object_set_new(jwe->j_header, "alg", json_string("PBES2-HS384+A192KW"));
        break;
      case R_JWA_ALG_PBES2_H512:
        json_object_set_new(jwe->j_header, "alg", json_string("PBES2-HS512+A256KW"));
        break;
      default:
        ret = RHN_ERROR_PARAM;
        break;
    }
    if (ret == RHN_OK) {
      jwe->alg = alg;
    }
  } else {
    ret = RHN_ERROR_PARAM;
  }
  return ret;
}

jwa_alg r_jwe_get_alg(jwe_t * jwe) {
  if (jwe != NULL) {
    return jwe->alg;
  } else {
    return R_JWA_ALG_UNKNOWN;
  }
}

int r_jwe_set_enc(jwe_t * jwe, jwa_enc enc) {
  int ret = RHN_OK;

  if (jwe != NULL) {
    switch (enc) {
      case R_JWA_ENC_A128CBC:
        json_object_set_new(jwe->j_header, "enc", json_string("A128CBC-HS256"));
        break;
      case R_JWA_ENC_A192CBC:
        json_object_set_new(jwe->j_header, "enc", json_string("A192CBC-HS384"));
        break;
      case R_JWA_ENC_A256CBC:
        json_object_set_new(jwe->j_header, "enc", json_string("A256CBC-HS512"));
        break;
      case R_JWA_ENC_A128GCM:
        json_object_set_new(jwe->j_header, "enc", json_string("A128GCM"));
        break;
      case R_JWA_ENC_A192GCM:
        json_object_set_new(jwe->j_header, "enc", json_string("A192GCM"));
        break;
      case R_JWA_ENC_A256GCM:
        json_object_set_new(jwe->j_header, "enc", json_string("A256GCM"));
        break;
      default:
        ret = RHN_ERROR_PARAM;
        break;
    }
    if (ret == RHN_OK) {
      jwe->enc = enc;
    }
  } else {
    ret = RHN_ERROR_PARAM;
  }
  return ret;
}

jwa_enc r_jwe_get_enc(jwe_t * jwe) {
  if (jwe != NULL) {
    return jwe->enc;
  } else {
    return R_JWA_ENC_UNKNOWN;
  }
}

const char * r_jwe_get_kid(jwe_t * jwe) {
  return r_jwe_get_header_str_value(jwe, "kid");
}

int r_jwe_set_header_str_value(jwe_t * jwe, const char * key, const char * str_value) {
  int ret;

  if (jwe != NULL) {
    if ((ret = _r_json_set_str_value(jwe->j_header, key, str_value)) == RHN_OK) {
      o_free(jwe->header_b64url);
      jwe->header_b64url = NULL;
    }
    return ret;
  } else {
    return RHN_ERROR_PARAM;
  }
}

int r_jwe_set_header_int_value(jwe_t * jwe, const char * key, int i_value) {
  int ret;

  if (jwe != NULL) {
    if ((ret = _r_json_set_int_value(jwe->j_header, key, i_value)) == RHN_OK) {
      o_free(jwe->header_b64url);
      jwe->header_b64url = NULL;
    }
    return ret;
  } else {
    return RHN_ERROR_PARAM;
  }
}

int r_jwe_set_header_json_t_value(jwe_t * jwe, const char * key, json_t * j_value) {
  int ret;

  if (jwe != NULL) {
    if ((ret = _r_json_set_json_t_value(jwe->j_header, key, j_value)) == RHN_OK) {
      o_free(jwe->header_b64url);
      jwe->header_b64url = NULL;
    }
    return ret;
  } else {
    ret = RHN_ERROR_PARAM;
  }
  return ret;
}

const char * r_jwe_get_header_str_value(jwe_t * jwe, const char * key) {
  if (jwe != NULL) {
    return _r_json_get_str_value(jwe->j_header, key);
  }
  return NULL;
}

int r_jwe_get_header_int_value(jwe_t * jwe, const char * key) {
  if (jwe != NULL) {
    return _r_json_get_int_value(jwe->j_header, key);
  }
  return 0;
}

json_t * r_jwe_get_header_json_t_value(jwe_t * jwe, const char * key) {
  if (jwe != NULL) {
    return _r_json_get_json_t_value(jwe->j_header, key);
  }
  return NULL;
}

json_t * r_jwe_get_full_header_json_t(jwe_t * jwe) {
  if (jwe != NULL) {
    return _r_json_get_full_json_t(jwe->j_header);
  }
  return NULL;
}

int r_jwe_add_keys(jwe_t * jwe, jwk_t * jwk_privkey, jwk_t * jwk_pubkey) {
  int ret = RHN_OK;
  jwa_alg alg;

  if (jwe != NULL && (jwk_privkey != NULL || jwk_pubkey != NULL)) {
    if (jwk_privkey != NULL) {
      if (r_jwks_append_jwk(jwe->jwks_privkey, jwk_privkey) != RHN_OK) {
        y_log_message(Y_LOG_LEVEL_ERROR, "r_jwe_add_keys - Error setting jwk_privkey");
        ret = RHN_ERROR;
      }
      if (jwe->alg == R_JWA_ALG_UNKNOWN && (alg = r_str_to_jwa_alg(r_jwk_get_property_str(jwk_privkey, "alg"))) != R_JWA_ALG_NONE) {
        r_jwe_set_alg(jwe, alg);
      }
    }
    if (jwk_pubkey != NULL) {
      if (r_jwks_append_jwk(jwe->jwks_pubkey, jwk_pubkey) != RHN_OK) {
        y_log_message(Y_LOG_LEVEL_ERROR, "r_jwe_add_keys - Error setting jwk_pubkey");
        ret = RHN_ERROR;
      }
    }
  } else {
    ret = RHN_ERROR_PARAM;
  }
  return ret;
}

int r_jwe_add_jwks(jwe_t * jwe, jwks_t * jwks_privkey, jwks_t * jwks_pubkey) {
  size_t i;
  int ret, res;
  jwk_t * jwk;

  if (jwe != NULL && (jwks_privkey != NULL || jwks_pubkey != NULL)) {
    ret = RHN_OK;
    if (jwks_privkey != NULL) {
      for (i=0; ret==RHN_OK && i<r_jwks_size(jwks_privkey); i++) {
        jwk = r_jwks_get_at(jwks_privkey, i);
        if ((res = r_jwe_add_keys(jwe, jwk, NULL)) != RHN_OK) {
          y_log_message(Y_LOG_LEVEL_ERROR, "r_jwe_add_jwks - Error r_jwe_add_keys private key at %zu", i);
          ret = res;
        }
        r_jwk_free(jwk);
      }
    }
    if (jwks_pubkey != NULL) {
      for (i=0; ret==RHN_OK && i<r_jwks_size(jwks_pubkey); i++) {
        jwk = r_jwks_get_at(jwks_pubkey, i);
        if ((res = r_jwe_add_keys(jwe, NULL, jwk)) != RHN_OK) {
          y_log_message(Y_LOG_LEVEL_ERROR, "r_jwe_add_jwks - Error r_jwe_add_keys public key at %zu", i);
          ret = res;
        }
        r_jwk_free(jwk);
      }
    }
  } else {
    ret = RHN_ERROR_PARAM;
  }
  return ret;
}

int r_jwe_add_keys_json_str(jwe_t * jwe, const char * privkey, const char * pubkey) {
  int ret = RHN_OK;
  jwa_alg alg;
  jwk_t * j_privkey = NULL, * j_pubkey = NULL;

  if (jwe != NULL && (privkey != NULL || pubkey != NULL)) {
    if (privkey != NULL) {
      if (r_jwk_init(&j_privkey) == RHN_OK && r_jwk_import_from_json_str(j_privkey, privkey) == RHN_OK) {
        if (r_jwks_append_jwk(jwe->jwks_privkey, j_privkey) != RHN_OK) {
          y_log_message(Y_LOG_LEVEL_ERROR, "r_jwe_add_keys_json_str - Error setting privkey");
          ret = RHN_ERROR;
        }
        if (jwe->alg == R_JWA_ALG_UNKNOWN && (alg = r_str_to_jwa_alg(r_jwk_get_property_str(j_privkey, "alg"))) != R_JWA_ALG_NONE) {
          r_jwe_set_alg(jwe, alg);
        }
      } else {
        y_log_message(Y_LOG_LEVEL_ERROR, "r_jwe_add_keys_json_str - Error parsing privkey");
        ret = RHN_ERROR;
      }
      r_jwk_free(j_privkey);
    }
    if (pubkey != NULL) {
      if (r_jwk_init(&j_pubkey) == RHN_OK && r_jwk_import_from_json_str(j_pubkey, pubkey) == RHN_OK) {
        if (r_jwks_append_jwk(jwe->jwks_pubkey, j_pubkey) != RHN_OK) {
          y_log_message(Y_LOG_LEVEL_ERROR, "r_jwe_add_keys_json_str - Error setting pubkey");
          ret = RHN_ERROR;
        }
      } else {
        y_log_message(Y_LOG_LEVEL_ERROR, "r_jwe_add_keys_json_str - Error parsing pubkey");
        ret = RHN_ERROR;
      }
      r_jwk_free(j_pubkey);
    }
  } else {
    ret = RHN_ERROR_PARAM;
  }
  return ret;
}

int r_jwe_add_keys_json_t(jwe_t * jwe, json_t * privkey, json_t * pubkey) {
  int ret = RHN_OK;
  jwa_alg alg;
  jwk_t * j_privkey = NULL, * j_pubkey = NULL;

  if (jwe != NULL && (privkey != NULL || pubkey != NULL)) {
    if (privkey != NULL) {
      if (r_jwk_init(&j_privkey) == RHN_OK && r_jwk_import_from_json_t(j_privkey, privkey) == RHN_OK) {
        if (r_jwks_append_jwk(jwe->jwks_privkey, j_privkey) != RHN_OK) {
          y_log_message(Y_LOG_LEVEL_ERROR, "r_jwe_add_keys_json_t - Error setting privkey");
          ret = RHN_ERROR;
        }
        if (jwe->alg == R_JWA_ALG_UNKNOWN && (alg = r_str_to_jwa_alg(r_jwk_get_property_str(j_privkey, "alg"))) != R_JWA_ALG_NONE) {
          r_jwe_set_alg(jwe, alg);
        }
      } else {
        y_log_message(Y_LOG_LEVEL_ERROR, "r_jwe_add_keys_json_t - Error parsing privkey");
        ret = RHN_ERROR;
      }
      r_jwk_free(j_privkey);
    }
    if (pubkey != NULL) {
      if (r_jwk_init(&j_pubkey) == RHN_OK && r_jwk_import_from_json_t(j_pubkey, pubkey) == RHN_OK) {
        if (r_jwks_append_jwk(jwe->jwks_pubkey, j_pubkey) != RHN_OK) {
          y_log_message(Y_LOG_LEVEL_ERROR, "r_jwe_add_keys_json_t - Error setting pubkey");
          ret = RHN_ERROR;
        }
      } else {
        y_log_message(Y_LOG_LEVEL_ERROR, "r_jwe_add_keys_json_t - Error parsing pubkey");
        ret = RHN_ERROR;
      }
      r_jwk_free(j_pubkey);
    }
  } else {
    ret = RHN_ERROR_PARAM;
  }
  return ret;
}

int r_jwe_add_keys_pem_der(jwe_t * jwe, int format, const unsigned char * privkey, size_t privkey_len, const unsigned char * pubkey, size_t pubkey_len) {
  int ret = RHN_OK;
  jwa_alg alg;
  jwk_t * j_privkey = NULL, * j_pubkey = NULL;

  if (jwe != NULL && (privkey != NULL || pubkey != NULL)) {
    if (privkey != NULL) {
      if (r_jwk_init(&j_privkey) == RHN_OK && r_jwk_import_from_pem_der(j_privkey, R_X509_TYPE_PRIVKEY, format, privkey, privkey_len) == RHN_OK) {
        if (r_jwks_append_jwk(jwe->jwks_privkey, j_privkey) != RHN_OK) {
          y_log_message(Y_LOG_LEVEL_ERROR, "r_jwe_add_keys_pem_der - Error setting privkey");
          ret = RHN_ERROR;
        }
        if (jwe->alg == R_JWA_ALG_UNKNOWN && (alg = r_str_to_jwa_alg(r_jwk_get_property_str(j_privkey, "alg"))) != R_JWA_ALG_NONE) {
          r_jwe_set_alg(jwe, alg);
        }
      } else {
        y_log_message(Y_LOG_LEVEL_ERROR, "r_jwe_add_keys_pem_der - Error parsing privkey");
        ret = RHN_ERROR;
      }
      r_jwk_free(j_privkey);
    }
    if (pubkey != NULL) {
      if (r_jwk_init(&j_pubkey) == RHN_OK && r_jwk_import_from_pem_der(j_pubkey, R_X509_TYPE_PUBKEY, format, pubkey, pubkey_len) == RHN_OK) {
        if (r_jwks_append_jwk(jwe->jwks_pubkey, j_pubkey) != RHN_OK) {
          y_log_message(Y_LOG_LEVEL_ERROR, "r_jwe_add_keys_pem_der - Error setting pubkey");
          ret = RHN_ERROR;
        }
      } else {
        y_log_message(Y_LOG_LEVEL_ERROR, "r_jwe_add_keys_pem_der - Error parsing pubkey");
        ret = RHN_ERROR;
      }
      r_jwk_free(j_pubkey);
    }
  } else {
    ret = RHN_ERROR_PARAM;
  }
  return ret;
}

int r_jwe_add_keys_gnutls(jwe_t * jwe, gnutls_privkey_t privkey, gnutls_pubkey_t pubkey) {
  int ret = RHN_OK;
  jwa_alg alg;
  jwk_t * j_privkey = NULL, * j_pubkey = NULL;

  if (jwe != NULL && (privkey != NULL || pubkey != NULL)) {
    if (privkey != NULL) {
      if (r_jwk_init(&j_privkey) == RHN_OK && r_jwk_import_from_gnutls_privkey(j_privkey, privkey) == RHN_OK) {
        if (r_jwks_append_jwk(jwe->jwks_privkey, j_privkey) != RHN_OK) {
          y_log_message(Y_LOG_LEVEL_ERROR, "r_jwe_add_keys_gnutls - Error setting privkey");
          ret = RHN_ERROR;
        }
        if (jwe->alg == R_JWA_ALG_UNKNOWN && (alg = r_str_to_jwa_alg(r_jwk_get_property_str(j_privkey, "alg"))) != R_JWA_ALG_NONE) {
          r_jwe_set_alg(jwe, alg);
        }
      } else {
        y_log_message(Y_LOG_LEVEL_ERROR, "r_jwe_add_keys_gnutls - Error parsing privkey");
        ret = RHN_ERROR;
      }
      r_jwk_free(j_privkey);
    }
    if (pubkey != NULL) {
      if (r_jwk_init(&j_pubkey) == RHN_OK && r_jwk_import_from_gnutls_pubkey(j_pubkey, pubkey) == RHN_OK) {
        if (r_jwks_append_jwk(jwe->jwks_pubkey, j_pubkey) != RHN_OK) {
          y_log_message(Y_LOG_LEVEL_ERROR, "r_jwe_add_keys_gnutls - Error setting pubkey");
          ret = RHN_ERROR;
        }
      } else {
        y_log_message(Y_LOG_LEVEL_ERROR, "r_jwe_add_keys_gnutls - Error parsing pubkey");
        ret = RHN_ERROR;
      }
      r_jwk_free(j_pubkey);
    }
  } else {
    ret = RHN_ERROR_PARAM;
  }
  return ret;
}

int r_jwe_add_key_symmetric(jwe_t * jwe, const unsigned char * key, size_t key_len) {
  int ret = RHN_OK;
  jwa_alg alg;
  jwk_t * j_key = NULL;

  if (jwe != NULL && key != NULL && key_len) {
    if (r_jwk_init(&j_key) == RHN_OK && r_jwk_import_from_symmetric_key(j_key, key, key_len) == RHN_OK) {
      if (r_jwks_append_jwk(jwe->jwks_privkey, j_key) != RHN_OK || r_jwks_append_jwk(jwe->jwks_pubkey, j_key) != RHN_OK) {
        y_log_message(Y_LOG_LEVEL_ERROR, "r_jwe_add_enc_key_symmetric - Error setting key");
        ret = RHN_ERROR;
      }
      if (jwe->alg == R_JWA_ALG_UNKNOWN && (alg = r_str_to_jwa_alg(r_jwk_get_property_str(j_key, "alg"))) != R_JWA_ALG_NONE) {
        r_jwe_set_alg(jwe, alg);
      }
    } else {
      y_log_message(Y_LOG_LEVEL_ERROR, "r_jwe_add_enc_key_symmetric - Error parsing key");
      ret = RHN_ERROR;
    }
    r_jwk_free(j_key);
  } else {
    ret = RHN_ERROR_PARAM;
  }
  return ret;
}

jwks_t * r_jwe_get_jwks_privkey(jwe_t * jwe) {
  if (jwe != NULL) {
    return r_jwks_copy(jwe->jwks_privkey);
  } else {
    return NULL;
  }
}

jwks_t * r_jwe_get_jwks_pubkey(jwe_t * jwe) {
  if (jwe != NULL) {
    return r_jwks_copy(jwe->jwks_pubkey);
  } else {
    return NULL;
  }
}

int r_jwe_encrypt_payload(jwe_t * jwe) {
  int ret = RHN_OK, res;
  gnutls_cipher_hd_t handle;
  gnutls_datum_t key, iv;
  z_stream defstream;
  unsigned char * ptext = NULL, * text_zip = NULL, * ciphertext_b64url = NULL, tag[128] = {0}, * tag_b64url = NULL, * str_header_b64 = NULL;
  size_t ptext_len = 0, ciphertext_b64url_len = 0, tag_len = 0, tag_b64url_len = 0, str_header_b64_len = 0, text_zip_len = 0;
  char * str_header = NULL;
  int cipher_cbc;

  if (jwe != NULL && jwe->payload != NULL && jwe->payload_len && jwe->enc != R_JWA_ENC_UNKNOWN && jwe->key != NULL && jwe->key_len && jwe->iv != NULL && jwe->iv_len && jwe->key_len == _r_get_key_size(jwe->enc)) {
    cipher_cbc = (jwe->enc == R_JWA_ENC_A128CBC || jwe->enc == R_JWA_ENC_A192CBC || jwe->enc == R_JWA_ENC_A256CBC);

    if ((str_header = json_dumps(jwe->j_header, JSON_COMPACT)) != NULL) {
      if ((str_header_b64 = o_malloc(o_strlen(str_header)*2)) != NULL) {
        if (o_base64url_encode((const unsigned char *)str_header, o_strlen(str_header), str_header_b64, &str_header_b64_len)) {
          o_free(jwe->header_b64url);
          jwe->header_b64url = (unsigned char *)o_strndup((const char *)str_header_b64, str_header_b64_len);
        } else {
          y_log_message(Y_LOG_LEVEL_ERROR, "r_jwe_encrypt_payload - Error o_base64url_encode str_header");
          ret = RHN_ERROR;
        }
        o_free(str_header_b64);
      } else {
        y_log_message(Y_LOG_LEVEL_ERROR, "r_jwe_encrypt_payload - Error allocating resources for str_header_b64");
        ret = RHN_ERROR_MEMORY;
      }
      o_free(str_header);
    } else {
      y_log_message(Y_LOG_LEVEL_ERROR, "r_jwe_encrypt_payload - Error json_dumps j_header");
      ret = RHN_ERROR;
    }

    ptext_len = gnutls_cipher_get_block_size(_r_get_alg_from_enc(jwe->enc));
    if (0 == o_strcmp("DEF", json_string_value(json_object_get(jwe->j_header, "zip")))) {
      defstream.zalloc = Z_NULL;
      defstream.zfree = Z_NULL;
      defstream.opaque = Z_NULL;
      defstream.avail_in = (uInt)jwe->payload_len;
      defstream.next_in = (Bytef *)jwe->payload;

      if (deflateInit2(&defstream, Z_DEFAULT_COMPRESSION, Z_DEFLATED, -9, 8, Z_DEFAULT_STRATEGY) == Z_OK) {
        do {
          if ((text_zip = o_realloc(text_zip, text_zip_len+_R_BLOCK_SIZE)) != NULL) {
            defstream.avail_out = _R_BLOCK_SIZE;
            defstream.next_out = ((Bytef *)text_zip)+text_zip_len;
            int res;
            switch ((res = deflate(&defstream, Z_FINISH))) {
              case Z_OK:
              case Z_STREAM_END:
              case Z_BUF_ERROR:
                break;
              default:
                y_log_message(Y_LOG_LEVEL_ERROR, "r_jwe_encrypt_payload - Error deflate %d", res);
                ret = RHN_ERROR;
                break;
            }
            text_zip_len += _R_BLOCK_SIZE - defstream.avail_out;
          } else {
            y_log_message(Y_LOG_LEVEL_ERROR, "r_jwe_encrypt_payload - Error allocating resources for text_zip");
            ret = RHN_ERROR;
          }
        } while (RHN_OK == ret && defstream.avail_out == 0);

        if (RHN_OK == ret) {
          if (r_jwe_set_ptext_with_block(text_zip, text_zip_len, &ptext, &ptext_len, _r_get_alg_from_enc(jwe->enc), cipher_cbc) != RHN_OK) {
            y_log_message(Y_LOG_LEVEL_ERROR, "r_jwe_encrypt_payload - Error r_jwe_set_ptext_with_block");
            ret = RHN_ERROR;
          }
        }
        deflateEnd(&defstream);
        o_free(text_zip);
      } else {
        y_log_message(Y_LOG_LEVEL_ERROR, "r_jwe_encrypt_payload - Error deflateInit");
        ret = RHN_ERROR;
      }
    } else {
      if (r_jwe_set_ptext_with_block(jwe->payload, jwe->payload_len, &ptext, &ptext_len, _r_get_alg_from_enc(jwe->enc), cipher_cbc) != RHN_OK) {
        y_log_message(Y_LOG_LEVEL_ERROR, "r_jwe_encrypt_payload - Error r_jwe_set_ptext_with_block");
        ret = RHN_ERROR;
      }
    }

    if (ret == RHN_OK) {
      if (cipher_cbc) {
        key.data = jwe->key+(jwe->key_len/2);
        key.size = jwe->key_len/2;
      } else {
        key.data = jwe->key;
        key.size = jwe->key_len;
      }
      iv.data = jwe->iv;
      iv.size = jwe->iv_len;
      if (!(res = gnutls_cipher_init(&handle, _r_get_alg_from_enc(jwe->enc), &key, &iv))) {
        if (cipher_cbc || !(res = gnutls_cipher_add_auth(handle, jwe->header_b64url, o_strlen((const char *)jwe->header_b64url)))) {
          if (!(res = gnutls_cipher_encrypt(handle, ptext, ptext_len))) {
            if ((ciphertext_b64url = o_malloc(2*ptext_len)) != NULL) {
              if (o_base64url_encode(ptext, ptext_len, ciphertext_b64url, &ciphertext_b64url_len)) {
                o_free(jwe->ciphertext_b64url);
                jwe->ciphertext_b64url = (unsigned char *)o_strndup((const char *)ciphertext_b64url, ciphertext_b64url_len);
              } else {
                y_log_message(Y_LOG_LEVEL_ERROR, "r_jwe_encrypt_payload - Error o_base64url_encode ciphertext");
                ret = RHN_ERROR;
              }
            } else {
              y_log_message(Y_LOG_LEVEL_ERROR, "r_jwe_encrypt_payload - Error allocating resources for ciphertext_b64url");
              ret = RHN_ERROR_MEMORY;
            }
            o_free(ciphertext_b64url);
          } else {
            y_log_message(Y_LOG_LEVEL_ERROR, "r_jwe_encrypt_payload - Error gnutls_cipher_encrypt: '%s'", gnutls_strerror(res));
            ret = RHN_ERROR;
          }
        } else if (!cipher_cbc) {
          y_log_message(Y_LOG_LEVEL_ERROR, "r_jwe_encrypt_payload - Error gnutls_cipher_add_auth: '%s'", gnutls_strerror(res));
          ret = RHN_ERROR;
        }
        if (ret == RHN_OK) {
          if (cipher_cbc) {
            if (r_jwe_compute_hmac_tag(jwe, ptext, ptext_len, tag, &tag_len) != RHN_OK) {
              y_log_message(Y_LOG_LEVEL_ERROR, "r_jwe_encrypt_payload - Error r_jwe_compute_hmac_tag");
              ret = RHN_ERROR;
            }
          } else {
            tag_len = gnutls_cipher_get_tag_size(_r_get_alg_from_enc(jwe->enc));
            memset(tag, 0, tag_len);
            if ((res = gnutls_cipher_tag(handle, tag, tag_len))) {
              y_log_message(Y_LOG_LEVEL_ERROR, "r_jwe_encrypt_payload - Error gnutls_cipher_tag: '%s'", gnutls_strerror(res));
              ret = RHN_ERROR;
            }
          }
          if (ret == RHN_OK) {
            if ((tag_b64url = o_malloc(tag_len*2)) != NULL) {
              if (o_base64url_encode(tag, tag_len, tag_b64url, &tag_b64url_len)) {
                o_free(jwe->auth_tag_b64url);
                jwe->auth_tag_b64url = (unsigned char *)o_strndup((const char *)tag_b64url, tag_b64url_len);
              } else {
                y_log_message(Y_LOG_LEVEL_ERROR, "r_jwe_encrypt_payload - Error o_base64url_encode tag_b64url");
                ret = RHN_ERROR;
              }
              o_free(tag_b64url);
            } else {
              y_log_message(Y_LOG_LEVEL_ERROR, "r_jwe_encrypt_payload - Error allocating resources for tag_b64url");
              ret = RHN_ERROR_MEMORY;
            }
          }
        }
        gnutls_cipher_deinit(handle);
      } else {
        y_log_message(Y_LOG_LEVEL_ERROR, "r_jwe_encrypt_payload - Error gnutls_cipher_init: '%s'", gnutls_strerror(res));
        ret = RHN_ERROR;
      }
    }
  } else {
    y_log_message(Y_LOG_LEVEL_ERROR, "r_jwe_encrypt_payload - Error input parameters");
    ret = RHN_ERROR_PARAM;
  }
  o_free(ptext);
  return ret;
}

static int gnutls_is_block_cipher(gnutls_cipher_algorithm_t alg)
{
  switch (alg) {
    case GNUTLS_CIPHER_3DES_CBC:
    case GNUTLS_CIPHER_AES_128_CBC:
    case GNUTLS_CIPHER_AES_256_CBC:
    case GNUTLS_CIPHER_CAMELLIA_128_CBC:
    case GNUTLS_CIPHER_CAMELLIA_256_CBC:
    case GNUTLS_CIPHER_AES_192_CBC:
    case GNUTLS_CIPHER_CAMELLIA_192_CBC :
    case GNUTLS_CIPHER_RC2_40_CBC :
    case GNUTLS_CIPHER_DES_CBC:
      return 1;
    default:
      return 0;
  }
}

int r_jwe_decrypt_payload(jwe_t * jwe) {
  int ret = RHN_OK, res;
  gnutls_cipher_hd_t handle;
  gnutls_datum_t key, iv;
  unsigned char * payload_enc = NULL, * ciphertext = NULL, * unzip = NULL;
  size_t payload_enc_len = 0, ciphertext_len = 0, unzip_len = 0;
  z_stream infstream;
  unsigned char tag[128], * tag_b64url = NULL;
  size_t tag_len = 0, tag_b64url_len = 0;
<<<<<<< HEAD
  size_t ciphertext_b64_len;

  if (jwe != NULL && jwe->enc != R_JWA_ENC_UNKNOWN && (ciphertext_b64_len = o_strlen((const char *)jwe->ciphertext_b64url)) != 0 && o_strlen((const char *)jwe->iv_b64url) && jwe->key != NULL && jwe->key_len) {
    /* ensure payload_enc_buflen is a multiple of cipher_block_size
     * if the cipher is a block-mode cipher
     */
    if (gnutls_is_block_cipher(get_alg_from_enc(jwe->enc))) {
      size_t ciphertext_decoded_len = (ciphertext_b64_len * 3) / 4;
      unsigned cipher_block_size = (unsigned)gnutls_cipher_get_block_size(get_alg_from_enc(jwe->enc));
      if (ciphertext_decoded_len % cipher_block_size) {
        /* The ciphertext length is not a multiple of block size.
        * It can't possibly be valid */
        y_log_message(Y_LOG_LEVEL_ERROR, "r_jwe_decrypt_payload - Invalid ciphertext length");
        ret = RHN_ERROR_INVALID;
        return ret;
      }
    }
=======
  int cipher_cbc;

  if (jwe != NULL && jwe->enc != R_JWA_ENC_UNKNOWN && o_strlen((const char *)jwe->ciphertext_b64url) && o_strlen((const char *)jwe->iv_b64url) && jwe->key != NULL && jwe->key_len && jwe->key_len == _r_get_key_size(jwe->enc)) {
>>>>>>> c75e2e1e
    // Decode iv and payload_b64
    o_free(jwe->iv);
    if ((jwe->iv = o_malloc(o_strlen((const char *)jwe->iv_b64url))) != NULL) {
      if (o_base64url_decode(jwe->iv_b64url, o_strlen((const char *)jwe->iv_b64url), jwe->iv, &jwe->iv_len)) {
        jwe->iv = o_realloc(jwe->iv, jwe->iv_len);
<<<<<<< HEAD
        if ((payload_enc = o_malloc(ciphertext_b64_len)) != NULL) {
          if (!o_base64url_decode(jwe->ciphertext_b64url, ciphertext_b64_len, payload_enc, &payload_enc_len)) {
            y_log_message(Y_LOG_LEVEL_ERROR, "r_jwe_decrypt_payload - Error o_base64url_decode payload_enc");
=======
        if ((payload_enc = o_malloc(o_strlen((const char *)jwe->ciphertext_b64url))) != NULL && (ciphertext = o_malloc(o_strlen((const char *)jwe->ciphertext_b64url))) != NULL) {
          if (!o_base64url_decode(jwe->ciphertext_b64url, o_strlen((const char *)jwe->ciphertext_b64url), ciphertext, &ciphertext_len)) {
            y_log_message(Y_LOG_LEVEL_ERROR, "r_jwe_decrypt_payload - Error o_base64url_decode ciphertext");
>>>>>>> c75e2e1e
            ret = RHN_ERROR;
          }
        } else {
          y_log_message(Y_LOG_LEVEL_ERROR, "r_jwe_decrypt_payload - Error allocating resources for payload_enc or ciphertext");
          ret = RHN_ERROR_MEMORY;
        }
      } else {
        y_log_message(Y_LOG_LEVEL_ERROR, "r_jwe_decrypt_payload - Error o_base64url_decode iv");
        ret = RHN_ERROR;
      }
    } else {
      y_log_message(Y_LOG_LEVEL_ERROR, "r_jwe_decrypt_payload - Error allocating resources for iv");
      ret = RHN_ERROR_MEMORY;
    }

    if (ret == RHN_OK) {
      if (jwe->enc == R_JWA_ENC_A128CBC || jwe->enc == R_JWA_ENC_A192CBC || jwe->enc == R_JWA_ENC_A256CBC) {
        key.data = jwe->key+(jwe->key_len/2);
        key.size = jwe->key_len/2;
        cipher_cbc = 1;
      } else {
        key.data = jwe->key;
        key.size = jwe->key_len;
        cipher_cbc = 0;
      }
      iv.data = jwe->iv;
      iv.size = jwe->iv_len;
      payload_enc_len = ciphertext_len;
      if (!(res = gnutls_cipher_init(&handle, _r_get_alg_from_enc(jwe->enc), &key, &iv))) {
        if (cipher_cbc || !(res = gnutls_cipher_add_auth(handle, jwe->header_b64url, o_strlen((const char *)jwe->header_b64url)))) {
          if (!(res = gnutls_cipher_decrypt2(handle, ciphertext, ciphertext_len, payload_enc, payload_enc_len))) {
            if (cipher_cbc) {
              r_jwe_remove_padding(payload_enc, &payload_enc_len, gnutls_cipher_get_block_size(_r_get_alg_from_enc(jwe->enc)));
            }
            if (0 == o_strcmp("DEF", json_string_value(json_object_get(jwe->j_header, "zip")))) {
              infstream.zalloc = Z_NULL;
              infstream.zfree = Z_NULL;
              infstream.opaque = Z_NULL;
              infstream.avail_in = (uInt)payload_enc_len;
              infstream.next_in = (Bytef *)payload_enc;

              if (inflateInit2(&infstream, -8) == Z_OK) {
                do {
                  if ((unzip = o_realloc(unzip, unzip_len+_R_BLOCK_SIZE)) != NULL) {
                    infstream.avail_out = _R_BLOCK_SIZE;
                    infstream.next_out = ((Bytef *)unzip)+unzip_len;
                    switch ((res = inflate(&infstream, Z_FINISH))) {
                      case Z_OK:
                      case Z_STREAM_END:
                      case Z_BUF_ERROR:
                        break;
                      default:
                        y_log_message(Y_LOG_LEVEL_ERROR, "r_jwe_decrypt_payload - Error inflate %d", res);
                        ret = RHN_ERROR;
                        break;
                    }
                    unzip_len += _R_BLOCK_SIZE - infstream.avail_out;
                  } else {
                    y_log_message(Y_LOG_LEVEL_ERROR, "r_jwe_decrypt_payload - Error allocating resources for data_in_suffix");
                    ret = RHN_ERROR;
                  }
                } while (RHN_OK == ret && infstream.avail_out == 0);

                if (RHN_OK == ret) {
                  if (r_jwe_set_payload(jwe, unzip, unzip_len) != RHN_OK) {
                    y_log_message(Y_LOG_LEVEL_ERROR, "r_jwe_decrypt_payload - Error r_jwe_set_payload");
                    ret = RHN_ERROR;
                  }
                }
                o_free(unzip);
                inflateEnd(&infstream);
              } else {
                y_log_message(Y_LOG_LEVEL_ERROR, "r_jwe_decrypt_payload - Error inflateInit");
                ret = RHN_ERROR;
              }
            } else {
              if (r_jwe_set_payload(jwe, payload_enc, payload_enc_len) != RHN_OK) {
                y_log_message(Y_LOG_LEVEL_ERROR, "r_jwe_decrypt_payload - Error r_jwe_set_payload");
                ret = RHN_ERROR;
              }
            }
          } else if (res == GNUTLS_E_DECRYPTION_FAILED) {
            y_log_message(Y_LOG_LEVEL_ERROR, "r_jwe_decrypt_payload - decryption failed: '%s'", gnutls_strerror(res));
            ret = RHN_ERROR_INVALID;
          } else {
            y_log_message(Y_LOG_LEVEL_ERROR, "r_jwe_decrypt_payload - Error gnutls_cipher_decrypt: '%s'", gnutls_strerror(res));
            ret = RHN_ERROR;
          }
        } else if (!cipher_cbc) {
          y_log_message(Y_LOG_LEVEL_ERROR, "r_jwe_decrypt_payload - Error gnutls_cipher_add_auth: '%s'", gnutls_strerror(res));
          ret = RHN_ERROR;
        }
        if (ret == RHN_OK) {
          if (cipher_cbc) {
            if (r_jwe_compute_hmac_tag(jwe, ciphertext, ciphertext_len, tag, &tag_len) != RHN_OK) {
              y_log_message(Y_LOG_LEVEL_ERROR, "r_jwe_decrypt_payload - Error r_jwe_compute_hmac_tag");
              ret = RHN_ERROR;
            }
          } else {
            tag_len = gnutls_cipher_get_tag_size(_r_get_alg_from_enc(jwe->enc));
            memset(tag, 0, tag_len);
            if ((res = gnutls_cipher_tag(handle, tag, tag_len))) {
              y_log_message(Y_LOG_LEVEL_ERROR, "r_jwe_decrypt_payload - Error gnutls_cipher_tag: '%s'", gnutls_strerror(res));
              ret = RHN_ERROR;
            }
          }
          if (ret == RHN_OK) {
            if ((tag_b64url = o_malloc(tag_len*2)) != NULL) {
              if (o_base64url_encode(tag, tag_len, tag_b64url, &tag_b64url_len)) {
                if (tag_b64url_len != o_strlen((const char *)jwe->auth_tag_b64url) || 0 != memcmp(tag_b64url, jwe->auth_tag_b64url, tag_b64url_len)) {
                  y_log_message(Y_LOG_LEVEL_ERROR, "r_jwe_decrypt_payload - Invalid ta");
                  ret = RHN_ERROR_INVALID;
                }
              } else {
                y_log_message(Y_LOG_LEVEL_ERROR, "r_jwe_decrypt_payload - Error o_base64url_encode tag_b64url");
                ret = RHN_ERROR;
              }
              o_free(tag_b64url);
            } else {
              y_log_message(Y_LOG_LEVEL_ERROR, "r_jwe_decrypt_payload - Error allocating resources for tag_b64url");
              ret = RHN_ERROR_MEMORY;
            }
          }
        }
        gnutls_cipher_deinit(handle);
      } else {
        y_log_message(Y_LOG_LEVEL_ERROR, "r_jwe_decrypt_payload - Error gnutls_cipher_init: '%s'", gnutls_strerror(res));
        ret = RHN_ERROR;
      }
    }
  } else {
    y_log_message(Y_LOG_LEVEL_ERROR, "r_jwe_decrypt_payload - Error input parameters");
    ret = RHN_ERROR_PARAM;
  }
  o_free(payload_enc);
  o_free(ciphertext);

  return ret;
}

int r_jwe_encrypt_key(jwe_t * jwe, jwk_t * jwk_s, int x5u_flags) {
  int ret, res;
  jwk_t * jwk = NULL;
#if defined(R_ECDH_ENABLED) && GNUTLS_VERSION_NUMBER >= 0x030600
  jwk_t * jwk_priv = NULL;
#endif
  gnutls_datum_t plainkey, cypherkey = {NULL, 0};
  gnutls_pubkey_t g_pub = NULL;
  unsigned int bits = 0;
  unsigned char * cypherkey_b64 = NULL, * key = NULL;
  size_t cypherkey_b64_len = 0, key_len = 0;
  jwa_alg alg;
  const char * kid;
#if NETTLE_VERSION_NUMBER >= 0x030400
  uint8_t * cyphertext = NULL;
  size_t cyphertext_len = 0;
#endif

  if (jwe != NULL) {
    if (jwk_s != NULL) {
      jwk = r_jwk_copy(jwk_s);
      if (jwe->alg == R_JWA_ALG_UNKNOWN && (alg = r_str_to_jwa_alg(r_jwk_get_property_str(jwk, "alg"))) != R_JWA_ALG_NONE) {
        r_jwe_set_alg(jwe, alg);
      }
    } else {
      if (r_jwe_get_header_str_value(jwe, "kid") != NULL) {
        jwk = r_jwks_get_by_kid(jwe->jwks_pubkey, r_jwe_get_header_str_value(jwe, "kid"));
      } else if (r_jwks_size(jwe->jwks_pubkey) == 1) {
        jwk = r_jwks_get_at(jwe->jwks_pubkey, 0);
      }
    }
  }

  if (jwe != NULL && jwe->key != NULL && jwe->key_len && jwe->alg != R_JWA_ALG_UNKNOWN && jwe->alg != R_JWA_ALG_NONE) {
    if ((kid = r_jwk_get_property_str(jwk, "kid")) != NULL && r_jwe_get_header_str_value(jwe, "kid") == NULL) {
      r_jwe_set_header_str_value(jwe, "kid", kid);
    }
    switch (jwe->alg) {
      case R_JWA_ALG_RSA1_5:
        res = r_jwk_key_type(jwk, &bits, x5u_flags);
        if (res & (R_KEY_TYPE_RSA|R_KEY_TYPE_PUBLIC) && bits >= 2048) {
          if (jwk != NULL && (g_pub = r_jwk_export_to_gnutls_pubkey(jwk, x5u_flags)) != NULL) {
            plainkey.data = jwe->key;
            plainkey.size = jwe->key_len;
            if (!(res = gnutls_pubkey_encrypt_data(g_pub, 0, &plainkey, &cypherkey))) {
              if ((cypherkey_b64 = o_malloc(cypherkey.size*2)) != NULL) {
                if (o_base64url_encode(cypherkey.data, cypherkey.size, cypherkey_b64, &cypherkey_b64_len)) {
                  o_free(jwe->encrypted_key_b64url);
                  jwe->encrypted_key_b64url = (unsigned char *)o_strndup((const char *)cypherkey_b64, cypherkey_b64_len);
                  ret = RHN_OK;
                } else {
                  y_log_message(Y_LOG_LEVEL_ERROR, "r_jwe_encrypt_key - Error o_base64url_encode cypherkey_b64");
                  ret = RHN_ERROR_MEMORY;
                }
                o_free(cypherkey_b64);
              } else {
                y_log_message(Y_LOG_LEVEL_ERROR, "r_jwe_encrypt_key - Error o_malloc cypherkey_b64");
                ret = RHN_ERROR_MEMORY;
              }
              gnutls_free(cypherkey.data);
            } else {
              y_log_message(Y_LOG_LEVEL_ERROR, "r_jwe_encrypt_key - Error gnutls_pubkey_encrypt_data: %s", gnutls_strerror(res));
              ret = RHN_ERROR;
            }
          } else {
            y_log_message(Y_LOG_LEVEL_ERROR, "r_jwe_encrypt_key - Unable to export public key");
            ret = RHN_ERROR_PARAM;
          }
        } else {
          y_log_message(Y_LOG_LEVEL_ERROR, "r_jwe_encrypt_key - invalid key type");
          ret = RHN_ERROR_PARAM;
        }
        break;
#if NETTLE_VERSION_NUMBER >= 0x030400
      case R_JWA_ALG_RSA_OAEP:
      case R_JWA_ALG_RSA_OAEP_256:
        res = r_jwk_key_type(jwk, &bits, x5u_flags);
        if (res & (R_KEY_TYPE_RSA|R_KEY_TYPE_PUBLIC) && bits >= 2048) {
          if (jwk != NULL && (g_pub = r_jwk_export_to_gnutls_pubkey(jwk, x5u_flags)) != NULL) {
            if ((cyphertext = o_malloc(bits+1)) != NULL) {
              cyphertext_len = bits+1;
              if (_r_rsa_oaep_encrypt(g_pub, jwe->alg, jwe->key, jwe->key_len, cyphertext, &cyphertext_len) == RHN_OK) {
                if ((cypherkey_b64 = o_malloc(cyphertext_len*2)) != NULL) {
                  if (o_base64url_encode(cyphertext, cyphertext_len, cypherkey_b64, &cypherkey_b64_len)) {
                    o_free(jwe->encrypted_key_b64url);
                    jwe->encrypted_key_b64url = (unsigned char *)o_strndup((const char *)cypherkey_b64, cypherkey_b64_len);
                    ret = RHN_OK;
                  } else {
                    y_log_message(Y_LOG_LEVEL_ERROR, "r_jwe_encrypt_key - Error o_base64url_encode cypherkey_b64");
                    ret = RHN_ERROR_MEMORY;
                  }
                  o_free(cypherkey_b64);
                } else {
                  y_log_message(Y_LOG_LEVEL_ERROR, "r_jwe_encrypt_key - Error o_malloc cypherkey_b64");
                  ret = RHN_ERROR_MEMORY;
                }
              } else {
                y_log_message(Y_LOG_LEVEL_ERROR, "r_jwe_encrypt_key - Error _r_rsa_oaep_encrypt");
                ret = RHN_ERROR;
              }
            } else {
              y_log_message(Y_LOG_LEVEL_ERROR, "r_jwe_encrypt_key - Error allocating resources for cyphertext");
              ret = RHN_ERROR_MEMORY;
            }
            o_free(cyphertext);
          } else {
            y_log_message(Y_LOG_LEVEL_ERROR, "r_jwe_encrypt_key - Unable to export public key");
            ret = RHN_ERROR_PARAM;
          }
        } else {
          y_log_message(Y_LOG_LEVEL_ERROR, "r_jwe_encrypt_key - invalid key type");
          ret = RHN_ERROR_PARAM;
        }
        break;
#endif
      case R_JWA_ALG_DIR:
        o_free(jwe->encrypted_key_b64url);
        jwe->encrypted_key_b64url = NULL;
        if (jwk != NULL) {
          if (r_jwk_key_type(jwk, &bits, x5u_flags) & R_KEY_TYPE_SYMMETRIC && bits == _r_get_key_size(jwe->enc)*8) {
            key_len = bits/8;
            if ((key = o_malloc(key_len+4)) != NULL) {
              if (r_jwk_export_to_symmetric_key(jwk, key, &key_len) == RHN_OK) {
                ret = r_jwe_set_cypher_key(jwe, key, key_len);
              } else {
                y_log_message(Y_LOG_LEVEL_ERROR, "r_jwe_encrypt_key - Error r_jwk_export_to_symmetric_key");
                ret = RHN_ERROR_MEMORY;
              }
              o_free(key);
            } else {
              y_log_message(Y_LOG_LEVEL_ERROR, "r_jwe_encrypt_key - Error allocating resources for key");
              ret = RHN_ERROR_MEMORY;
            }
          } else {
            y_log_message(Y_LOG_LEVEL_ERROR, "r_jwe_encrypt_key - Error invalid key type");
            ret = RHN_ERROR_PARAM;
          }
        } else if (jwe->key != NULL && jwe->key_len > 0) {
          ret = RHN_OK;
        } else {
          y_log_message(Y_LOG_LEVEL_ERROR, "r_jwe_encrypt_key - Error no key available for alg 'dir'");
          ret = RHN_ERROR_PARAM;
        }
        break;
      case R_JWA_ALG_A128GCMKW:
#if GNUTLS_VERSION_NUMBER >= 0x03060e
      case R_JWA_ALG_A192GCMKW:
#endif
      case R_JWA_ALG_A256GCMKW:
        if ((res = r_jwe_aesgcm_key_wrap(jwe, jwk, x5u_flags)) == RHN_OK) {
          ret = RHN_OK;
        } else {
          y_log_message(Y_LOG_LEVEL_ERROR, "r_jwe_encrypt_key - Error r_jwe_aesgcm_key_wrap");
          ret = res;
        }
        break;
#if NETTLE_VERSION_NUMBER >= 0x030400
      case R_JWA_ALG_A128KW:
      case R_JWA_ALG_A192KW:
      case R_JWA_ALG_A256KW:
        if ((res = r_jwe_aes_key_wrap(jwe, jwk, x5u_flags)) == RHN_OK) {
          ret = RHN_OK;
        } else {
          y_log_message(Y_LOG_LEVEL_ERROR, "r_jwe_encrypt_key - Error r_jwe_aes_key_wrap");
          ret = res;
        }
        break;
#endif
#if GNUTLS_VERSION_NUMBER >= 0x03060d
      case R_JWA_ALG_PBES2_H256:
      case R_JWA_ALG_PBES2_H384:
      case R_JWA_ALG_PBES2_H512:
        if ((res = r_jwe_pbes2_key_wrap(jwe, jwk, x5u_flags)) == RHN_OK) {
          ret = RHN_OK;
        } else {
          y_log_message(Y_LOG_LEVEL_ERROR, "r_jwe_encrypt_key - Error r_jwe_pbes2_key_wrap");
          ret = res;
        }
        break;
#endif
#if defined(R_ECDH_ENABLED) && GNUTLS_VERSION_NUMBER >= 0x030600
      case R_JWA_ALG_ECDH_ES:
      case R_JWA_ALG_ECDH_ES_A128KW:
      case R_JWA_ALG_ECDH_ES_A192KW:
      case R_JWA_ALG_ECDH_ES_A256KW:
        res = r_jwk_key_type(jwk, &bits, x5u_flags);
        if (res & (R_KEY_TYPE_ECDSA|R_KEY_TYPE_PUBLIC)) {
          if (r_jwks_size(jwe->jwks_privkey) == 1) {
            jwk_priv = r_jwks_get_at(jwe->jwks_privkey, 0);
          }
          if ((res = r_jwe_ecdh_encrypt(jwe, jwk, jwk_priv, res, bits, x5u_flags)) == RHN_OK) {
            ret = RHN_OK;
          } else {
            y_log_message(Y_LOG_LEVEL_ERROR, "r_jwe_encrypt_key - Error r_jwe_ecdh_encrypt");
            ret = res;
          }
          r_jwk_free(jwk_priv);
        } else {
          y_log_message(Y_LOG_LEVEL_ERROR, "r_jwe_encrypt_key - invalid key type");
          ret = RHN_ERROR_PARAM;
        }
        break;
#endif
      default:
        y_log_message(Y_LOG_LEVEL_ERROR, "r_jwe_encrypt_key - Unsupported alg");
        ret = RHN_ERROR_PARAM;
        break;
    }
    gnutls_pubkey_deinit(g_pub);
  } else {
    y_log_message(Y_LOG_LEVEL_ERROR, "r_jwe_encrypt_key - invalid input parameters");
    ret = RHN_ERROR_PARAM;
  }

  r_jwk_free(jwk);
  return ret;
}

int r_jwe_decrypt_key(jwe_t * jwe, jwk_t * jwk_s, int x5u_flags) {
  int ret, res;
  jwk_t * jwk = NULL;
  gnutls_datum_t plainkey = {NULL, 0}, cypherkey;
  gnutls_privkey_t g_priv = NULL;
  unsigned int bits = 0;
  unsigned char * cypherkey_dec = NULL, * key = NULL;
  size_t cypherkey_dec_len = 0, key_len = 0;
#if NETTLE_VERSION_NUMBER >= 0x030400
  uint8_t * clearkey = NULL;
  size_t clearkey_len = 0;
#endif

  if (jwe != NULL) {
    if (jwk_s != NULL) {
      jwk = r_jwk_copy(jwk_s);
    } else {
      if (r_jwe_get_header_str_value(jwe, "kid") != NULL) {
        jwk = r_jwks_get_by_kid(jwe->jwks_privkey, r_jwe_get_header_str_value(jwe, "kid"));
      } else if (r_jwks_size(jwe->jwks_privkey) == 1) {
        jwk = r_jwks_get_at(jwe->jwks_privkey, 0);
      }
    }
  }

  if (jwe != NULL && jwe->alg != R_JWA_ALG_UNKNOWN && jwe->alg != R_JWA_ALG_NONE) {
      switch (jwe->alg) {
        case R_JWA_ALG_RSA1_5:
          if (r_jwk_key_type(jwk, &bits, x5u_flags) & (R_KEY_TYPE_RSA|R_KEY_TYPE_PRIVATE) && bits >= 2048) {
            if (jwk != NULL && o_strlen((const char *)jwe->encrypted_key_b64url) && (g_priv = r_jwk_export_to_gnutls_privkey(jwk)) != NULL) {
              if ((cypherkey_dec = o_malloc(o_strlen((const char *)jwe->encrypted_key_b64url))) != NULL) {
                memset(cypherkey_dec, 0, o_strlen((const char *)jwe->encrypted_key_b64url));
                if (o_base64url_decode(jwe->encrypted_key_b64url, o_strlen((const char *)jwe->encrypted_key_b64url), cypherkey_dec, &cypherkey_dec_len)) {
                  cypherkey.size = cypherkey_dec_len;
                  cypherkey.data = cypherkey_dec;
                  if (!(res = gnutls_privkey_decrypt_data(g_priv, 0, &cypherkey, &plainkey))) {
                    if (r_jwe_set_cypher_key(jwe, plainkey.data, plainkey.size) == RHN_OK) {
                      ret = RHN_OK;
                    } else {
                      y_log_message(Y_LOG_LEVEL_ERROR, "r_jwe_decrypt_key - Error r_jwe_set_cypher_key (RSA1_5)");
                      ret = RHN_ERROR;
                    }
                    gnutls_free(plainkey.data);
                  } else if (res == GNUTLS_E_DECRYPTION_FAILED) {
                    ret = RHN_ERROR_INVALID;
                  } else {
                    y_log_message(Y_LOG_LEVEL_ERROR, "r_jwe_decrypt_key - Error gnutls_privkey_decrypt_data: %s", gnutls_strerror(res));
                    ret = RHN_ERROR;
                  }
                } else {
                  y_log_message(Y_LOG_LEVEL_ERROR, "r_jwe_decrypt_key - Error o_base64url_decode cypherkey_dec");
                  ret = RHN_ERROR_PARAM;
                }
                o_free(cypherkey_dec);
              } else {
                y_log_message(Y_LOG_LEVEL_ERROR, "r_jwe_decrypt_key - Error o_malloc cypherkey_dec");
                ret = RHN_ERROR_MEMORY;
              }
            } else {
              y_log_message(Y_LOG_LEVEL_ERROR, "r_jwe_decrypt_key - Error invalid RSA1_5 input parameters");
              ret = RHN_ERROR_PARAM;
            }
          } else {
            y_log_message(Y_LOG_LEVEL_ERROR, "r_jwe_decrypt_key - Error invalid key size");
            ret = RHN_ERROR_PARAM;
          }
          break;
#if NETTLE_VERSION_NUMBER >= 0x030400
        case R_JWA_ALG_RSA_OAEP:
        case R_JWA_ALG_RSA_OAEP_256:
          if (r_jwk_key_type(jwk, &bits, x5u_flags) & (R_KEY_TYPE_RSA|R_KEY_TYPE_PRIVATE) && bits >= 2048) {
            if (jwk != NULL && o_strlen((const char *)jwe->encrypted_key_b64url) && (g_priv = r_jwk_export_to_gnutls_privkey(jwk)) != NULL) {
              if ((cypherkey_dec = o_malloc(o_strlen((const char *)jwe->encrypted_key_b64url))) != NULL) {
                if (o_base64url_decode(jwe->encrypted_key_b64url, o_strlen((const char *)jwe->encrypted_key_b64url), cypherkey_dec, &cypherkey_dec_len)) {
                  if ((clearkey = o_malloc(bits+1)) != NULL) {
                    clearkey_len = bits+1;
                    if (_r_rsa_oaep_decrypt(g_priv, jwe->alg, cypherkey_dec, cypherkey_dec_len, clearkey, &clearkey_len) == RHN_OK) {
                      if (_r_get_key_size(jwe->enc) == clearkey_len) {
                        if (r_jwe_set_cypher_key(jwe, clearkey, clearkey_len) == RHN_OK) {
                          ret = RHN_OK;
                        } else {
                          y_log_message(Y_LOG_LEVEL_ERROR, "r_jwe_decrypt_key - Error r_jwe_set_cypher_key (RSA_OAEP)");
                          ret = RHN_ERROR;
                        }
                      } else {
                        y_log_message(Y_LOG_LEVEL_ERROR, "r_jwe_decrypt_key - Error invalid key length");
                        ret = RHN_ERROR_PARAM;
                      }
                    } else {
                      y_log_message(Y_LOG_LEVEL_ERROR, "r_jwe_decrypt_key - Error _r_rsa_oaep_decrypt");
                      ret = RHN_ERROR_INVALID;
                    }
                  } else {
                    y_log_message(Y_LOG_LEVEL_ERROR, "r_jwe_decrypt_key - Error o_malloc clearkey");
                    ret = RHN_ERROR_MEMORY;
                  }
                  o_free(clearkey);
                } else {
                  y_log_message(Y_LOG_LEVEL_ERROR, "r_jwe_decrypt_key - Error o_base64url_decode cypherkey_dec");
                  ret = RHN_ERROR_PARAM;
                }
                o_free(cypherkey_dec);
              } else {
                y_log_message(Y_LOG_LEVEL_ERROR, "r_jwe_decrypt_key - Error o_malloc cypherkey_dec");
                ret = RHN_ERROR_MEMORY;
              }
            } else {
              y_log_message(Y_LOG_LEVEL_ERROR, "r_jwe_decrypt_key - Error invalid RSA1-OAEP input parameters");
              ret = RHN_ERROR_PARAM;
            }
          } else {
            y_log_message(Y_LOG_LEVEL_ERROR, "r_jwe_decrypt_key - Error invalid key size");
            ret = RHN_ERROR_PARAM;
          }
          break;
#endif
        case R_JWA_ALG_DIR:
          o_free(jwe->encrypted_key_b64url);
          jwe->encrypted_key_b64url = NULL;
          if (jwk != NULL) {
            if (r_jwk_key_type(jwk, &bits, x5u_flags) & R_KEY_TYPE_SYMMETRIC && bits == _r_get_key_size(jwe->enc)*8) {
              key_len = (size_t)(bits/8);
              if ((key = o_malloc(key_len+4)) != NULL) {
                if (r_jwk_export_to_symmetric_key(jwk, key, &key_len) == RHN_OK) {
                  ret = r_jwe_set_cypher_key(jwe, key, key_len);
                } else {
                  y_log_message(Y_LOG_LEVEL_ERROR, "r_jwe_decrypt_key - Error r_jwk_export_to_symmetric_key");
                  ret = RHN_ERROR_MEMORY;
                }
                o_free(key);
              } else {
                y_log_message(Y_LOG_LEVEL_ERROR, "r_jwe_decrypt_key - Error allocating resources for key");
                ret = RHN_ERROR_MEMORY;
              }
            } else {
              y_log_message(Y_LOG_LEVEL_ERROR, "r_jwe_decrypt_key - Error invalid key type");
              ret = RHN_ERROR_PARAM;
            }
          } else if (jwe->key != NULL && jwe->key_len > 0) {
            ret = RHN_OK;
          } else {
            y_log_message(Y_LOG_LEVEL_ERROR, "r_jwe_decrypt_key - Error no key available for alg 'dir'");
            ret = RHN_ERROR_PARAM;
          }
          break;
        case R_JWA_ALG_A128GCMKW:
#if GNUTLS_VERSION_NUMBER >= 0x03060e
        case R_JWA_ALG_A192GCMKW:
#endif
        case R_JWA_ALG_A256GCMKW:
          if ((res = r_jwe_aesgcm_key_unwrap(jwe, jwk, x5u_flags)) == RHN_OK) {
            ret = RHN_OK;
          } else {
            y_log_message(Y_LOG_LEVEL_ERROR, "r_jwe_encrypt_key - Error r_jwe_aesgcm_key_unwrap");
            ret = res;
          }
          break;
#if NETTLE_VERSION_NUMBER >= 0x030400
        case R_JWA_ALG_A128KW:
        case R_JWA_ALG_A192KW:
        case R_JWA_ALG_A256KW:
          if ((res = r_jwe_aes_key_unwrap(jwe, jwk, x5u_flags)) == RHN_OK) {
            ret = RHN_OK;
          } else {
            y_log_message(Y_LOG_LEVEL_ERROR, "r_jwe_decrypt_key - Error r_jwe_aes_key_unwrap");
            ret = res;
          }
          break;
#endif
#if GNUTLS_VERSION_NUMBER >= 0x03060d
        case R_JWA_ALG_PBES2_H256:
        case R_JWA_ALG_PBES2_H384:
        case R_JWA_ALG_PBES2_H512:
          if ((res = r_jwe_pbes2_key_unwrap(jwe, jwk, x5u_flags)) == RHN_OK) {
            ret = RHN_OK;
          } else {
            y_log_message(Y_LOG_LEVEL_ERROR, "r_jwe_decrypt_key - Error r_jwe_pbes2_key_unwrap");
            ret = res;
          }
          break;
#endif
#if defined(R_ECDH_ENABLED) && GNUTLS_VERSION_NUMBER >= 0x030600
        case R_JWA_ALG_ECDH_ES:
        case R_JWA_ALG_ECDH_ES_A128KW:
        case R_JWA_ALG_ECDH_ES_A192KW:
        case R_JWA_ALG_ECDH_ES_A256KW:
          res = r_jwk_key_type(jwk, &bits, x5u_flags);
          if (res & (R_KEY_TYPE_ECDSA|R_KEY_TYPE_PRIVATE) || res & (R_KEY_TYPE_EDDSA|R_KEY_TYPE_PRIVATE)) {
            if ((res = r_jwe_ecdh_decrypt(jwe, jwk, res, bits, x5u_flags)) == RHN_OK) {
              ret = RHN_OK;
            } else {
              if (res != RHN_ERROR_INVALID) {
                y_log_message(Y_LOG_LEVEL_ERROR, "r_jwe_decrypt_key - Error r_jwe_ecdh_decrypt");
              }
              ret = res;
            }
          } else {
            y_log_message(Y_LOG_LEVEL_ERROR, "r_jwe_decrypt_key - invalid key type %d", res);
            ret = RHN_ERROR_PARAM;
          }
          break;
#endif
        default:
          y_log_message(Y_LOG_LEVEL_ERROR, "r_jwe_decrypt_key - Error unsupported algorithm");
          ret = RHN_ERROR_PARAM;
          break;
      }
      gnutls_privkey_deinit(g_priv);
  } else {
    ret = RHN_ERROR_PARAM;
  }

  r_jwk_free(jwk);
  return ret;
}

int r_jwe_parsen(jwe_t * jwe, const char * jwe_str, size_t jwe_str_len, int x5u_flags) {
  int ret;
  char ** str_array = NULL;
  char * str_header = NULL, * token = NULL, * tmp;
  unsigned char * iv = NULL;
  size_t header_len = 0, cypher_key_len = 0, iv_len = 0, cypher_len = 0, tag_len = 0;
  json_t * j_header = NULL;

  if (jwe != NULL && jwe_str != NULL && jwe_str_len) {
    token = o_strndup(jwe_str, jwe_str_len);
    // Remove whitespaces and newlines
    tmp = str_replace(token, " ", "");
    o_free(token);
    token = tmp;
    tmp = str_replace(token, "\n", "");
    o_free(token);
    token = tmp;
    tmp = str_replace(token, "\t", "");
    o_free(token);
    token = tmp;
    tmp = str_replace(token, "\v", "");
    o_free(token);
    token = tmp;
    tmp = str_replace(token, "\f", "");
    o_free(token);
    token = tmp;
    tmp = str_replace(token, "\r", "");
    o_free(token);
    token = tmp;
    if (split_string(token, ".", &str_array) == 5) {
      // Check if all elements 0, 2 and 3 are base64url encoded
      if (o_base64url_decode((unsigned char *)str_array[0], o_strlen(str_array[0]), NULL, &header_len) &&
         (!o_strlen(str_array[1]) || o_base64url_decode((unsigned char *)str_array[1], o_strlen(str_array[1]), NULL, &cypher_key_len)) &&
          o_base64url_decode((unsigned char *)str_array[2], o_strlen(str_array[2]), NULL, &iv_len) &&
          o_base64url_decode((unsigned char *)str_array[3], o_strlen(str_array[3]), NULL, &cypher_len) &&
          o_base64url_decode((unsigned char *)str_array[4], o_strlen(str_array[4]), NULL, &tag_len)) {
        ret = RHN_OK;
        do {
          // Decode header
          if ((str_header = o_malloc(header_len+4)) == NULL) {
            y_log_message(Y_LOG_LEVEL_ERROR, "r_jwe_parsen - Error allocating resources for str_header");
            ret = RHN_ERROR_MEMORY;
            break;
          }

          if (!o_base64url_decode((unsigned char *)str_array[0], o_strlen(str_array[0]), (unsigned char *)str_header, &header_len)) {
            y_log_message(Y_LOG_LEVEL_ERROR, "r_jwe_parsen - Error o_base64url_decode str_header");
            ret = RHN_ERROR_PARAM;
            break;
          }
          str_header[header_len] = '\0';

          if ((j_header = json_loads(str_header, JSON_DECODE_ANY, NULL)) == NULL) {
            y_log_message(Y_LOG_LEVEL_ERROR, "r_jwe_parsen - Error json_loads str_header");
            ret = RHN_ERROR_PARAM;
            break;
          }

          if (r_jwe_extract_header(jwe, j_header, x5u_flags) != RHN_OK) {
            y_log_message(Y_LOG_LEVEL_DEBUG, "r_jwe_parsen - error extracting header params");
            ret = RHN_ERROR_PARAM;
            break;
          }
          json_decref(jwe->j_header);

          jwe->j_header = json_incref(j_header);

          // Decode iv
          if ((iv = o_malloc(iv_len+4)) == NULL) {
            y_log_message(Y_LOG_LEVEL_ERROR, "r_jwe_parsen - Error allocating resources for iv");
            ret = RHN_ERROR_MEMORY;
            break;
          }

          if (!o_base64url_decode((unsigned char *)str_array[2], o_strlen(str_array[2]), iv, &iv_len)) {
            y_log_message(Y_LOG_LEVEL_ERROR, "r_jwe_parsen - Error o_base64url_decode iv");
            ret = RHN_ERROR_PARAM;
            break;
          }

          if (r_jwe_set_iv(jwe, iv, iv_len) != RHN_OK) {
            y_log_message(Y_LOG_LEVEL_ERROR, "r_jwe_parsen - Error r_jwe_set_iv");
            ret = RHN_ERROR;
            break;
          }

          o_free(jwe->header_b64url);
          jwe->header_b64url = (unsigned char *)o_strdup(str_array[0]);
          o_free(jwe->encrypted_key_b64url);
          jwe->encrypted_key_b64url = (unsigned char *)o_strdup(str_array[1]);
          o_free(jwe->iv_b64url);
          jwe->iv_b64url = (unsigned char *)o_strdup(str_array[2]);
          o_free(jwe->ciphertext_b64url);
          jwe->ciphertext_b64url = (unsigned char *)o_strdup(str_array[3]);
          o_free(jwe->auth_tag_b64url);
          jwe->auth_tag_b64url = (unsigned char *)o_strdup(str_array[4]);
        } while (0);
        json_decref(j_header);
        o_free(str_header);
        o_free(iv);
      } else {
        ret = RHN_ERROR_PARAM;
      }
    } else {
      ret = RHN_ERROR_PARAM;
    }
    free_string_array(str_array);
    o_free(token);
  } else {
    ret = RHN_ERROR_PARAM;
  }
  return ret;
}

int r_jwe_parse(jwe_t * jwe, const char * jwe_str, int x5u_flags) {
  return r_jwe_parsen(jwe, jwe_str, o_strlen(jwe_str), x5u_flags);
}

int r_jwe_decrypt(jwe_t * jwe, jwk_t * jwk_privkey, int x5u_flags) {
  int ret, res;

  if ((res = r_jwe_decrypt_key(jwe, jwk_privkey, x5u_flags)) == RHN_OK && (res = r_jwe_decrypt_payload(jwe)) == RHN_OK) {
    ret = RHN_OK;
  } else {
    if (res != RHN_ERROR_INVALID) {
      y_log_message(Y_LOG_LEVEL_ERROR, "r_jwe_decrypt - Error decrypting data ");
    }
    ret = res;
  }
  return ret;
}

char * r_jwe_serialize(jwe_t * jwe, jwk_t * jwk_pubkey, int x5u_flags) {
  char * jwe_str = NULL;
  int res = RHN_OK;
  unsigned int bits = 0;
  unsigned char * key = NULL;
  size_t key_len = 0;

  if (jwk_pubkey != NULL && jwe != NULL && jwe->alg == R_JWA_ALG_DIR) {
    if (r_jwk_key_type(jwk_pubkey, &bits, x5u_flags) & R_KEY_TYPE_SYMMETRIC && bits == _r_get_key_size(jwe->enc)*8) {
      key_len = (size_t)(bits/8);
      if ((key = o_malloc(key_len+4)) != NULL) {
        if (r_jwk_export_to_symmetric_key(jwk_pubkey, key, &key_len) == RHN_OK) {
          res = r_jwe_set_cypher_key(jwe, key, key_len);
        } else {
          y_log_message(Y_LOG_LEVEL_ERROR, "r_jwe_serialize - Error r_jwk_export_to_symmetric_key");
          res = RHN_ERROR_MEMORY;
        }
        o_free(key);
      } else {
        y_log_message(Y_LOG_LEVEL_ERROR, "r_jwe_serialize - Error allocating resources for key");
        res = RHN_ERROR_MEMORY;
      }
    } else {
      y_log_message(Y_LOG_LEVEL_ERROR, "r_jwe_serialize - Error invalid key type");
      res = RHN_ERROR_PARAM;
    }
  } else {
    res = RHN_OK;
  }

  if (res == RHN_OK) {
    if (jwe->key == NULL || !jwe->key_len) {
      if (r_jwe_generate_cypher_key(jwe) != RHN_OK) {
        y_log_message(Y_LOG_LEVEL_ERROR, "r_jwe_serialize - Error r_jwe_generate_cypher_key");
        res = RHN_ERROR;
      }
    }
    if (jwe->iv == NULL || !jwe->iv_len) {
      if (r_jwe_generate_iv(jwe) != RHN_OK) {
        y_log_message(Y_LOG_LEVEL_ERROR, "r_jwe_serialize - Error r_jwe_generate_iv");
        res = RHN_ERROR;
      }
    }
  }
  if (res == RHN_OK && r_jwe_encrypt_key(jwe, jwk_pubkey, x5u_flags) == RHN_OK && r_jwe_encrypt_payload(jwe) == RHN_OK) {
    jwe_str = msprintf("%s.%s.%s.%s.%s",
                      jwe->header_b64url,
                      jwe->encrypted_key_b64url!=NULL?(const char *)jwe->encrypted_key_b64url:"",
                      jwe->iv_b64url,
                      jwe->ciphertext_b64url,
                      jwe->auth_tag_b64url);

  } else {
    y_log_message(Y_LOG_LEVEL_ERROR, "r_jwe_serialize - Error input parameters");
  }
  return jwe_str;
}

int r_jwe_set_full_header_json_t(jwe_t * jwe, json_t * j_header) {
  int ret = RHN_OK;
  jwa_alg alg;
  jwa_enc enc;
  
  if (jwe != NULL && json_is_object(j_header)) {
    if (json_object_get(j_header, "alg") != NULL) {
      if ((alg = r_str_to_jwa_alg(json_string_value(json_object_get(j_header, "alg")))) != R_JWA_ALG_UNKNOWN) {
        jwe->alg = alg;
      } else {
        y_log_message(Y_LOG_LEVEL_ERROR, "r_jwe_set_full_header_json_t - Error invalid alg parameter");
        ret = RHN_ERROR_PARAM;
      }
    }
    if (json_object_get(j_header, "enc") != NULL) {
      if ((enc = r_str_to_jwa_enc(json_string_value(json_object_get(j_header, "enc")))) != R_JWA_ENC_UNKNOWN) {
        jwe->enc = enc;
      } else {
        y_log_message(Y_LOG_LEVEL_ERROR, "r_jwe_set_full_header_json_t - Error invalid enc parameter");
        ret = RHN_ERROR_PARAM;
      }
    }
    if (ret == RHN_OK) {
      json_decref(jwe->j_header);
      if ((jwe->j_header = json_deep_copy(j_header)) != NULL) {
      } else {
        y_log_message(Y_LOG_LEVEL_ERROR, "r_jwe_set_full_header_json_t - Error setting header");
        ret = RHN_ERROR_MEMORY;
      }
    }
  } else {
    y_log_message(Y_LOG_LEVEL_ERROR, "r_jwe_set_full_header_json_t - Error input parameters");
    ret = RHN_ERROR_PARAM;
  }
  return ret;
}

int r_jwe_set_full_header_json_str(jwe_t * jwe, const char * str_header) {
  int ret;
  json_t * j_header = json_loads(str_header, JSON_DECODE_ANY, NULL);
  
  ret = r_jwe_set_full_header_json_t(jwe, j_header);
  json_decref(j_header);
  
  return ret;
}

int r_jwe_set_properties(jwe_t * jwe, ...) {
  rhn_opt option;
  uint i_value, ret = RHN_OK;
  const char * str_key, * str_value;
  json_t * j_value;
  const unsigned char * ustr_value;
  size_t size_value;
  jwk_t * jwk;
  jwks_t * jwks;
  gnutls_privkey_t privkey;
  gnutls_pubkey_t pubkey;
  va_list vl;

  if (jwe != NULL) {
    va_start(vl, jwe);
    for (option = va_arg(vl, rhn_opt); option != RHN_OPT_NONE && ret == RHN_OK; option = va_arg(vl, rhn_opt)) {
      switch (option) {
        case RHN_OPT_HEADER_INT_VALUE:
          str_key = va_arg(vl, const char *);
          i_value = va_arg(vl, uint);
          ret = r_jwe_set_header_int_value(jwe, str_key, i_value);
          break;
        case RHN_OPT_HEADER_STR_VALUE:
          str_key = va_arg(vl, const char *);
          str_value = va_arg(vl, const char *);
          ret = r_jwe_set_header_str_value(jwe, str_key, str_value);
          break;
        case RHN_OPT_HEADER_JSON_T_VALUE:
          str_key = va_arg(vl, const char *);
          j_value = va_arg(vl, json_t *);
          ret = r_jwe_set_header_json_t_value(jwe, str_key, j_value);
          break;
        case RHN_OPT_HEADER_FULL_JSON_T:
          j_value = va_arg(vl, json_t *);
          ret = r_jwe_set_full_header_json_t(jwe, j_value);
          break;
        case RHN_OPT_HEADER_FULL_JSON_STR:
          str_value = va_arg(vl, const char *);
          ret = r_jwe_set_full_header_json_str(jwe, str_value);
          break;
        case RHN_OPT_PAYLOAD:
          ustr_value = va_arg(vl, const unsigned char *);
          size_value = va_arg(vl, size_t);
          ret = r_jwe_set_payload(jwe, ustr_value, size_value);
          break;
        case RHN_OPT_ENC_ALG:
          i_value = va_arg(vl, uint);
          ret = r_jwe_set_alg(jwe, (jwa_alg)i_value);
          break;
        case RHN_OPT_ENC:
          i_value = va_arg(vl, uint);
          ret = r_jwe_set_enc(jwe, (jwa_enc)i_value);
          break;
        case RHN_OPT_CIPHER_KEY:
          ustr_value = va_arg(vl, const unsigned char *);
          size_value = va_arg(vl, size_t);
          ret = r_jwe_set_cypher_key(jwe, ustr_value, size_value);
          break;
        case RHN_OPT_IV:
          ustr_value = va_arg(vl, const unsigned char *);
          size_value = va_arg(vl, size_t);
          ret = r_jwe_set_iv(jwe, ustr_value, size_value);
          break;
        case RHN_OPT_ENCRYPT_KEY_JWK:
          jwk = va_arg(vl, jwk_t *);
          ret = r_jwe_add_keys(jwe, NULL, jwk);
          break;
        case RHN_OPT_ENCRYPT_KEY_JWKS:
          jwks = va_arg(vl, jwks_t *);
          ret = r_jwe_add_jwks(jwe, NULL, jwks);
          break;
        case RHN_OPT_ENCRYPT_KEY_GNUTLS:
          pubkey = va_arg(vl, gnutls_pubkey_t);
          ret = r_jwe_add_keys_gnutls(jwe, NULL, pubkey);
          break;
        case RHN_OPT_ENCRYPT_KEY_JSON_T:
          j_value = va_arg(vl, json_t *);
          ret = r_jwe_add_keys_json_t(jwe, NULL, j_value);
          break;
        case RHN_OPT_ENCRYPT_KEY_JSON_STR:
          str_value = va_arg(vl, const char *);
          ret = r_jwe_add_keys_json_str(jwe, NULL, str_value);
          break;
        case RHN_OPT_ENCRYPT_KEY_PEM_DER:
          i_value = va_arg(vl, uint);
          ustr_value = va_arg(vl, const unsigned char *);
          size_value = va_arg(vl, size_t);
          ret = r_jwe_add_keys_pem_der(jwe, i_value, NULL, 0, ustr_value, size_value);
          break;
        case RHN_OPT_DECRYPT_KEY_JWK:
          jwk = va_arg(vl, jwk_t *);
          ret = r_jwe_add_keys(jwe, jwk, NULL);
          break;
        case RHN_OPT_DECRYPT_KEY_JWKS:
          jwks = va_arg(vl, jwks_t *);
          ret = r_jwe_add_jwks(jwe, jwks, NULL);
          break;
        case RHN_OPT_DECRYPT_KEY_GNUTLS:
          privkey = va_arg(vl, gnutls_privkey_t);
          ret = r_jwe_add_keys_gnutls(jwe, privkey, NULL);
          break;
        case RHN_OPT_DECRYPT_KEY_JSON_T:
          j_value = va_arg(vl, json_t *);
          ret = r_jwe_add_keys_json_t(jwe, j_value, NULL);
          break;
        case RHN_OPT_DECRYPT_KEY_JSON_STR:
          str_value = va_arg(vl, const char *);
          ret = r_jwe_add_keys_json_str(jwe, str_value, NULL);
          break;
        case RHN_OPT_DECRYPT_KEY_PEM_DER:
          i_value = va_arg(vl, uint);
          ustr_value = va_arg(vl, const unsigned char *);
          size_value = va_arg(vl, size_t);
          ret = r_jwe_add_keys_pem_der(jwe, i_value, ustr_value, size_value, NULL, 0);
          break;
        default:
          ret = RHN_ERROR_PARAM;
          break;
      }
    }
    va_end(vl);
  } else {
    y_log_message(Y_LOG_LEVEL_DEBUG, "r_jwe_set_properties - Error input parameter");
    ret = RHN_ERROR_PARAM;
  }
  return ret;
}<|MERGE_RESOLUTION|>--- conflicted
+++ resolved
@@ -2794,16 +2794,16 @@
   z_stream infstream;
   unsigned char tag[128], * tag_b64url = NULL;
   size_t tag_len = 0, tag_b64url_len = 0;
-<<<<<<< HEAD
   size_t ciphertext_b64_len;
+  int cipher_cbc;
 
   if (jwe != NULL && jwe->enc != R_JWA_ENC_UNKNOWN && (ciphertext_b64_len = o_strlen((const char *)jwe->ciphertext_b64url)) != 0 && o_strlen((const char *)jwe->iv_b64url) && jwe->key != NULL && jwe->key_len) {
     /* ensure payload_enc_buflen is a multiple of cipher_block_size
      * if the cipher is a block-mode cipher
      */
-    if (gnutls_is_block_cipher(get_alg_from_enc(jwe->enc))) {
+    if (gnutls_is_block_cipher(_r_get_alg_from_enc(jwe->enc))) {
       size_t ciphertext_decoded_len = (ciphertext_b64_len * 3) / 4;
-      unsigned cipher_block_size = (unsigned)gnutls_cipher_get_block_size(get_alg_from_enc(jwe->enc));
+      unsigned cipher_block_size = (unsigned)gnutls_cipher_get_block_size(_r_get_alg_from_enc(jwe->enc));
       if (ciphertext_decoded_len % cipher_block_size) {
         /* The ciphertext length is not a multiple of block size.
         * It can't possibly be valid */
@@ -2812,25 +2812,14 @@
         return ret;
       }
     }
-=======
-  int cipher_cbc;
-
-  if (jwe != NULL && jwe->enc != R_JWA_ENC_UNKNOWN && o_strlen((const char *)jwe->ciphertext_b64url) && o_strlen((const char *)jwe->iv_b64url) && jwe->key != NULL && jwe->key_len && jwe->key_len == _r_get_key_size(jwe->enc)) {
->>>>>>> c75e2e1e
     // Decode iv and payload_b64
     o_free(jwe->iv);
     if ((jwe->iv = o_malloc(o_strlen((const char *)jwe->iv_b64url))) != NULL) {
       if (o_base64url_decode(jwe->iv_b64url, o_strlen((const char *)jwe->iv_b64url), jwe->iv, &jwe->iv_len)) {
         jwe->iv = o_realloc(jwe->iv, jwe->iv_len);
-<<<<<<< HEAD
-        if ((payload_enc = o_malloc(ciphertext_b64_len)) != NULL) {
-          if (!o_base64url_decode(jwe->ciphertext_b64url, ciphertext_b64_len, payload_enc, &payload_enc_len)) {
-            y_log_message(Y_LOG_LEVEL_ERROR, "r_jwe_decrypt_payload - Error o_base64url_decode payload_enc");
-=======
-        if ((payload_enc = o_malloc(o_strlen((const char *)jwe->ciphertext_b64url))) != NULL && (ciphertext = o_malloc(o_strlen((const char *)jwe->ciphertext_b64url))) != NULL) {
-          if (!o_base64url_decode(jwe->ciphertext_b64url, o_strlen((const char *)jwe->ciphertext_b64url), ciphertext, &ciphertext_len)) {
+        if ((payload_enc = o_malloc(ciphertext_b64_len)) != NULL && (ciphertext = o_malloc(ciphertext_b64_len)) != NULL) {
+          if (!o_base64url_decode(jwe->ciphertext_b64url, ciphertext_b64_len, ciphertext, &ciphertext_len)) {
             y_log_message(Y_LOG_LEVEL_ERROR, "r_jwe_decrypt_payload - Error o_base64url_decode ciphertext");
->>>>>>> c75e2e1e
             ret = RHN_ERROR;
           }
         } else {
