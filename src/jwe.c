/**
 *
 * Rhonabwy JSON Web Encryption (JWE) library
 *
 * jwe.c: functions definitions
 *
 * Copyright 2020-2022 Nicolas Mora <mail@babelouest.org>
 *
 * This program is free software; you can redistribute it and/or
 * modify it under the terms of the GNU Lesser General Public License
 * as published by the Free Software Foundation;
 * version 2.1 of the License.
 *
 * This library is distributed in the hope that it will be useful,
 * but WITHOUT ANY WARRANTY; without even the implied warranty of
 * MERCHANTABILITY or FITNESS FOR A PARTICULAR PURPOSE.  See the
 * GNU GENERAL PUBLIC LICENSE for more details.
 *
 * You should have received a copy of the GNU General Public
 * License along with this library.  If not, see <http://www.gnu.org/licenses/>.
 *
 */

#include <string.h>
#include <ctype.h>
#include <gnutls/gnutls.h>
#include <gnutls/crypto.h>
#include <gnutls/abstract.h>
#include <gnutls/x509.h>
#include <orcania.h>
#include <yder.h>
#include <rhonabwy.h>

#define R_TAG_MAX_SIZE 16

#define _R_BLOCK_SIZE 256

#define _R_PBES_DEFAULT_ITERATION 4096
#define _R_PBES_DEFAULT_SALT_LENGTH 8
#define _R_CURVE_MAX_SIZE 64

#if NETTLE_VERSION_NUMBER >= 0x030400
#include <nettle/hmac.h>
#include <nettle/aes.h>
#include <nettle/memops.h>
#include <nettle/bignum.h>
#endif

#if NETTLE_VERSION_NUMBER >= 0x030400
#include <nettle/pss-mgf1.h>
#include <nettle/rsa.h>
#endif

#if NETTLE_VERSION_NUMBER >= 0x030600
#include <nettle/curve25519.h>
#include <nettle/curve448.h>
#include <nettle/eddsa.h>
#include <nettle/ecdsa.h>
#include <nettle/ecc.h>
#include <nettle/ecc-curve.h>
#endif

#if NETTLE_VERSION_NUMBER >= 0x030600

static int _r_concat_kdf(jwe_t * jwe, jwa_alg alg, const gnutls_datum_t * Z, gnutls_datum_t * kdf) {
  int ret = RHN_OK;
  unsigned char * apu_dec = NULL, * apv_dec = NULL;
  const char * alg_id = alg==R_JWA_ALG_ECDH_ES?r_jwa_enc_to_str(jwe->enc):r_jwa_alg_to_str(alg),
             * apu = r_jwe_get_header_str_value(jwe, "apu"),
             * apv = r_jwe_get_header_str_value(jwe, "apv");
  size_t apu_dec_len = 0, apv_dec_len = 0, alg_id_len = o_strlen(alg_id), key_data_len = 0;

  kdf->data = NULL;
  kdf->size = 0;
  do {
    if ((kdf->data = o_malloc(4+Z->size)) == NULL) {
      y_log_message(Y_LOG_LEVEL_ERROR, "_r_concat_kdf - Error malloc kdf->data");
      ret = RHN_ERROR_MEMORY;
      break;
    }

    memset(kdf->data, 0, 3);
    memset(kdf->data+3, 1, 1);
    memcpy(kdf->data+4, Z->data, Z->size);
    kdf->size = 4+Z->size;

    if ((kdf->data = o_realloc(kdf->data, kdf->size+4+alg_id_len)) == NULL) {
      y_log_message(Y_LOG_LEVEL_ERROR, "_r_concat_kdf - Error realloc kdf->data (1)");
      ret = RHN_ERROR_MEMORY;
      break;
    }

    memset(kdf->data+kdf->size, 0, 3);
    memset(kdf->data+kdf->size+3, (uint8_t)alg_id_len, 1);
    memcpy(kdf->data+kdf->size+4, alg_id, alg_id_len);
    kdf->size += 4+alg_id_len;

    if (!o_strnullempty(apu)) {
      if ((apu_dec = o_malloc(o_strlen(apu))) == NULL) {
        y_log_message(Y_LOG_LEVEL_ERROR, "_r_concat_kdf - Error malloc apu_dec");
        ret = RHN_ERROR_MEMORY;
        break;
      }

      if (!o_base64url_decode((const unsigned char *)apu, o_strlen(apu), apu_dec, &apu_dec_len)) {
        y_log_message(Y_LOG_LEVEL_ERROR, "_r_concat_kdf - Error o_base64url_decode apu");
        ret = RHN_ERROR;
        break;
      }
    }

    if ((kdf->data = o_realloc(kdf->data, kdf->size+4+apu_dec_len)) == NULL) {
      y_log_message(Y_LOG_LEVEL_ERROR, "_r_concat_kdf - Error realloc kdf->data (2)");
      ret = RHN_ERROR_MEMORY;
      break;
    }

    kdf->data[kdf->size] = (unsigned char)(apu_dec_len>>24) & 0xFF;
    kdf->data[kdf->size+1] = (unsigned char)(apu_dec_len>>16) & 0xFF;
    kdf->data[kdf->size+2] = (unsigned char)(apu_dec_len>>8) & 0xFF;
    kdf->data[kdf->size+3] = (unsigned char)(apu_dec_len) & 0xFF;
    if (apu_dec_len) {
      memcpy(kdf->data+kdf->size+4, apu_dec, apu_dec_len);
    }
    kdf->size += apu_dec_len+4;

    if (!o_strnullempty(apv)) {
      if ((apv_dec = o_malloc(o_strlen(apv))) == NULL) {
        y_log_message(Y_LOG_LEVEL_ERROR, "_r_concat_kdf - Error malloc apv_dec");
        ret = RHN_ERROR_MEMORY;
        break;
      }

      if (!o_base64url_decode((const unsigned char *)apv, o_strlen(apv), apv_dec, &apv_dec_len)) {
        y_log_message(Y_LOG_LEVEL_ERROR, "_r_concat_kdf - Error o_base64url_decode apv");
        ret = RHN_ERROR;
        break;
      }
    }

    if ((kdf->data = o_realloc(kdf->data, kdf->size+4+apv_dec_len)) == NULL) {
      y_log_message(Y_LOG_LEVEL_ERROR, "_r_concat_kdf - Error realloc kdf->data (3)");
      ret = RHN_ERROR_MEMORY;
      break;
    }

    kdf->data[kdf->size] = (unsigned char)(apv_dec_len>>24) & 0xFF;
    kdf->data[kdf->size+1] = (unsigned char)(apv_dec_len>>16) & 0xFF;
    kdf->data[kdf->size+2] = (unsigned char)(apv_dec_len>>8) & 0xFF;
    kdf->data[kdf->size+3] = (unsigned char)(apv_dec_len) & 0xFF;
    if (apv_dec_len) {
      memcpy(kdf->data+kdf->size+4, apv_dec, apv_dec_len);
    }
    kdf->size += apv_dec_len+4;

    if (alg == R_JWA_ALG_ECDH_ES) {
      key_data_len = _r_get_key_size(jwe->enc)*8;
    } else if (alg == R_JWA_ALG_ECDH_ES_A128KW) {
      key_data_len = 16*8;
    } else if (alg == R_JWA_ALG_ECDH_ES_A192KW) {
      key_data_len = 24*8;
    } else if (alg == R_JWA_ALG_ECDH_ES_A256KW) {
      key_data_len = 32*8;
    }

    if (!key_data_len) {
      y_log_message(Y_LOG_LEVEL_ERROR, "_r_concat_kdf - Error invalid keydatalen");
      ret = RHN_ERROR;
      break;
    }

    if ((kdf->data = o_realloc(kdf->data, kdf->size+4)) == NULL) {
      y_log_message(Y_LOG_LEVEL_ERROR, "_r_concat_kdf - Error realloc kdf->data (4)");
      ret = RHN_ERROR_MEMORY;
      break;
    }

    kdf->data[kdf->size] = (unsigned char)(key_data_len>>24) & 0xFF;
    kdf->data[kdf->size+1] = (unsigned char)(key_data_len>>16) & 0xFF;
    kdf->data[kdf->size+2] = (unsigned char)(key_data_len>>8) & 0xFF;
    kdf->data[kdf->size+3] = (unsigned char)(key_data_len) & 0xFF;
    kdf->size += 4;

  } while (0);

  o_free(apu_dec);
  o_free(apv_dec);

  if (ret != RHN_OK) {
    o_free(kdf->data);
    kdf->data = NULL;
    kdf->size = 0;
  }

  return ret;
}

static int _r_ecdh_compute(uint8_t * priv_d, size_t pub_d_size, uint8_t * pub_x, size_t pub_x_size, uint8_t * pub_y, size_t pub_y_size, const struct ecc_curve * curve, gnutls_datum_t * Z) {
  int ret = RHN_OK;
  struct ecc_scalar priv;
  struct ecc_point pub, r;
  mpz_t z_priv_d, z_pub_x, z_pub_y, r_x, r_y;
  uint8_t r_x_u[64] = {0};
  size_t r_x_u_len = 64;

  mpz_init(z_priv_d);
  mpz_init(z_pub_x);
  mpz_init(z_pub_y);
  mpz_init(r_x);
  mpz_init(r_y);
  ecc_scalar_init(&priv, curve);
  ecc_point_init(&pub, curve);
  ecc_point_init(&r, curve);
  do {
    mpz_import(z_priv_d, pub_d_size, 1, 1, 0, 0, priv_d);
    if (!ecc_scalar_set(&priv, z_priv_d)) {
      y_log_message(Y_LOG_LEVEL_ERROR, "_r_ecdh_compute - Error ecc_scalar_set");
      ret = RHN_ERROR;
      break;
    }

    mpz_import(z_pub_x, pub_x_size, 1, 1, 0, 0, pub_x);
    mpz_import(z_pub_y, pub_y_size, 1, 1, 0, 0, pub_y);
    if (!ecc_point_set(&pub, z_pub_x, z_pub_y)) {
      y_log_message(Y_LOG_LEVEL_ERROR, "_r_ecdh_compute - Error ecc_point_set");
      ret = RHN_ERROR;
      break;
    }

    ecc_point_mul(&r, &priv, &pub);
    ecc_point_get(&r, r_x, r_y);

    mpz_export(r_x_u, &r_x_u_len, 1, 1, 0, 0, r_x);

    if ((Z->data = gnutls_malloc(r_x_u_len)) == NULL) {
      y_log_message(Y_LOG_LEVEL_ERROR, "_r_ecdh_compute - Error gnutls_malloc");
      ret = RHN_ERROR_MEMORY;
      break;
    }
    memcpy(Z->data, r_x_u, r_x_u_len);
    Z->size = r_x_u_len;
    ret = RHN_OK;
  } while (0);
  mpz_clear(z_priv_d);
  mpz_clear(z_pub_x);
  mpz_clear(z_pub_y);
  mpz_clear(r_x);
  mpz_clear(r_y);
  ecc_scalar_clear(&priv);
  ecc_point_clear(&pub);
  ecc_point_clear(&r);

  return ret;
}

static int _r_dh_compute(uint8_t * priv_k, uint8_t * pub_x, size_t crv_size, gnutls_datum_t * Z) {
  int ret;
  uint8_t q[CURVE448_SIZE] = {0};

  if (crv_size == CURVE25519_SIZE) {
    curve25519_mul(q, priv_k, pub_x);
  } else {
    curve448_mul(q, priv_k, pub_x);
  }

  if ((Z->data = gnutls_malloc(crv_size)) != NULL) {
    memcpy(Z->data, q, crv_size);
    Z->size = crv_size;
    ret = RHN_OK;
  } else {
    y_log_message(Y_LOG_LEVEL_ERROR, "_r_dh_compute - Error gnutls_malloc");
    ret = RHN_ERROR_MEMORY;
  }

  return ret;
}
#endif

// https://git.lysator.liu.se/nettle/nettle/-/merge_requests/20
#if NETTLE_VERSION_NUMBER >= 0x030400
int
pkcs1_oaep_decrypt (size_t key_size,
	       const mpz_t m,
	       /* Hash function */
	       size_t hlen,
	       void * ctx, const struct nettle_hash *hash, nettle_hash_init_func *hash_init, nettle_hash_update_func *hash_update, nettle_hash_digest_func *hash_digest,
	       size_t label_length, const uint8_t *label,
	       size_t *length, uint8_t *message)
{
  int ret = 1;
  size_t dbMask_len = key_size-1-hlen, i;
  uint8_t lHash[hlen], k[hlen], seedMask[hlen], maskedSeed[hlen];

  uint8_t *em, *maskedDB, *dbMask, *db;

  em = o_malloc(key_size);
  maskedDB = o_malloc(dbMask_len);
  dbMask = o_malloc(dbMask_len);
  db = o_malloc(dbMask_len);

  // lHash = Hash(L)
  hash_init(ctx);
  hash_update(ctx, label_length, label);
  hash_digest(ctx, hlen, lHash);

  nettle_mpz_get_str_256(key_size, em, m);

  if (em[0])
    {
      ret = 0;
    }

  memcpy(maskedSeed, em+1, hlen);
  memcpy(maskedDB, em+1+hlen, key_size-1-hlen);

  // seedMask = MGF(maskedDB, hLen).
  hash_init(ctx);
  hash_update(ctx, dbMask_len, maskedDB);
  pss_mgf1(ctx, hash, hlen, seedMask);

  // seed = maskedSeed \xor seedMask.
  for (i=0; i<hlen; i++)
    {
      k[i] = maskedSeed[i]^seedMask[i];
    }

  // dbMask = MGF(seed, k - hLen - 1).
  hash_init(ctx);
  hash_update(ctx, hlen, k);
  pss_mgf1(ctx, hash, dbMask_len, dbMask);

  // DB = maskedDB \xor dbMask.
  for (i=0; i<dbMask_len; i++)
    {
      db[i] = maskedDB[i]^dbMask[i];
    }

  if (!memeql_sec(db, lHash, hlen))
    {
      ret = 0;
    }

  for (i=hlen; i<dbMask_len-1; i++)
    {
      if (db[i] == 0x01)
      {
        break;
      }
    }

  if (i < dbMask_len-1 && *length >= dbMask_len-i-1 && i < dbMask_len-1)
  {
    *length = dbMask_len-i-1;
    memcpy(message, db+i+1, *length);
  }
  else
  {
    ret = 0;
  }

  o_free(em);
  o_free(maskedDB);
  o_free(dbMask);
  o_free(db);

  return ret;
}

int
rsa_oaep_sha1_decrypt(const struct rsa_private_key *key,
	    size_t label_length, const uint8_t *label,
	    size_t *length, uint8_t *message,
	    const mpz_t gibberish)
{
  mpz_t m;
  int res;
  struct sha1_ctx ctx;

  mpz_init(m);
  rsa_compute_root(key, m, gibberish);

  res = pkcs1_oaep_decrypt (key->size, m, SHA1_DIGEST_SIZE,
                            &ctx, &nettle_sha1, (nettle_hash_init_func*)&sha1_init, (nettle_hash_update_func*)&sha1_update, (nettle_hash_digest_func*)&sha1_digest,
                            label_length, label, length, message);
  mpz_clear(m);
  return res;
}

int
rsa_oaep_sha256_decrypt(const struct rsa_private_key *key,
	    size_t label_length, const uint8_t *label,
	    size_t *length, uint8_t *message,
	    const mpz_t gibberish)
{
  mpz_t m;
  int res;
  struct sha256_ctx ctx;

  mpz_init(m);
  rsa_compute_root(key, m, gibberish);

  res = pkcs1_oaep_decrypt (key->size, m, SHA256_DIGEST_SIZE,
                            &ctx, &nettle_sha256, (nettle_hash_init_func*)&sha256_init, (nettle_hash_update_func*)&sha256_update, (nettle_hash_digest_func*)&sha256_digest,
                            label_length, label, length, message);
  mpz_clear(m);
  return res;
}

int
pkcs1_oaep_encrypt (size_t key_size,
	       void *random_ctx, nettle_random_func *random,
	       /* Hash function */
	       size_t hlen,
	       void * ctx, const struct nettle_hash *hash, nettle_hash_init_func *hash_init, nettle_hash_update_func *hash_update, nettle_hash_digest_func *hash_digest,
	       size_t label_length, const uint8_t *label,
	       size_t message_length, const uint8_t *message,
	       mpz_t m)
{
  size_t ps_len = key_size - message_length - (2*hlen) - 2, dbMask_len = key_size - hlen - 1, i;
  uint8_t lHash[hlen], k[hlen], seedMask[hlen], maskedSeed[hlen];
  int ret = 1;

  if (key_size < (2*hlen) - 2 || message_length > key_size - (2*hlen) - 2)
    {
      return 0;
    }
  uint8_t *em, *maskedDB, *dbMask, *db;

  em = o_malloc(dbMask_len + hlen + 1);
  maskedDB = o_malloc(dbMask_len);
  dbMask = o_malloc(dbMask_len);
  db = o_malloc(dbMask_len);

  // lHash = Hash(L)
  hash_init(ctx);
  hash_update(ctx, label_length, label);
  hash_digest(ctx, hlen, lHash);

  // DB = lHash || PS || 0x01 || M.

  memcpy(db, lHash, hlen);
  memset(db+hlen, 0, ps_len);
  memset(db+hlen+ps_len, 1, 1);
  memcpy(db+hlen+ps_len+1, message, message_length);

  random(random_ctx, hlen, k);

  // dbMask = MGF(seed, k - hLen - 1).
  hash_init(ctx);
  hash_update(ctx, hlen, k);
  pss_mgf1(ctx, hash, dbMask_len, dbMask);

  // maskedDB = DB \xor dbMask.
  for (i=0; i<dbMask_len; i++)
    {
      maskedDB[i] = db[i]^dbMask[i];
    }

  // seedMask = MGF(maskedDB, hLen).
  memset(seedMask, 0, hlen);
  hash_init(ctx);
  hash_update(ctx, dbMask_len, maskedDB);
  pss_mgf1(ctx, hash, hlen, seedMask);

  // maskedSeed = seed \xor seedMask.
  for (i=0; i<hlen; i++)
    {
      maskedSeed[i] = k[i]^seedMask[i];
    }

  // EM = 0x00 || maskedSeed || maskedDB.

  em[0] = 0;
  memcpy(em+1, maskedSeed, hlen);
  memcpy(em+1+hlen, maskedDB, dbMask_len);

  nettle_mpz_set_str_256_u(m, dbMask_len + hlen + 1, em);

  o_free(db);
  o_free(dbMask);
  o_free(maskedDB);
  o_free(em);

  return ret;
}

int
rsa_oaep_sha1_encrypt(const struct rsa_public_key *key,
	    void *random_ctx, nettle_random_func *random,
	    size_t label_length, const uint8_t *label,
	    size_t length, const uint8_t *message,
	    mpz_t gibberish)
{
  struct sha1_ctx ctx;
  if (pkcs1_oaep_encrypt (key->size, random_ctx, random,
         SHA1_DIGEST_SIZE,
         &ctx, &nettle_sha1, (nettle_hash_init_func*)&sha1_init, (nettle_hash_update_func*)&sha1_update, (nettle_hash_digest_func*)&sha1_digest,
         label_length, label,
		     length, message, gibberish))
    {
      mpz_powm(gibberish, gibberish, key->e, key->n);
      return 1;
    }
  else
    return 0;
}

int
rsa_oaep_sha256_encrypt(const struct rsa_public_key *key,
	    void *random_ctx, nettle_random_func *random,
	    size_t label_length, const uint8_t *label,
	    size_t length, const uint8_t *message,
	    mpz_t gibberish)
{
  struct sha256_ctx ctx;
  if (pkcs1_oaep_encrypt (key->size, random_ctx, random,
         SHA256_DIGEST_SIZE,
         &ctx, &nettle_sha256, (nettle_hash_init_func*)&sha256_init, (nettle_hash_update_func*)&sha256_update, (nettle_hash_digest_func*)&sha256_digest,
         label_length, label,
		     length, message, gibberish))
    {
      mpz_powm(gibberish, gibberish, key->e, key->n);
      return 1;
    }
  else
    return 0;
}

static void rnd_nonce_func(void *_ctx, size_t length, uint8_t * data)
{
  (void)_ctx;
	gnutls_rnd(GNUTLS_RND_NONCE, data, length);
}
#endif

// https://git.lysator.liu.se/nettle/nettle/-/merge_requests/19
#if NETTLE_VERSION_NUMBER >= 0x030400
static void
nist_keywrap16(const void *ctx, nettle_cipher_func *encrypt,
               const uint8_t *iv, size_t ciphertext_length,
               uint8_t *ciphertext, const uint8_t *cleartext) {
  uint8_t * R = NULL, A[8] = {0}, I[16] = {0}, B[16] = {0};
  uint64_t A64;
  size_t i, j, n;

  if ((R = o_malloc(ciphertext_length-8)) == NULL)
    return;

  n = (ciphertext_length-8)/8;
  memcpy(R, cleartext, (ciphertext_length-8));
  memcpy(A, iv, 8);

  for (j=0; j<6; j++) {
    for (i=0; i<n; i++) {
      // I = A | R[1]
      memcpy(I, A, 8);
      memcpy(I+8, R+(i*8), 8);

      // B = AES(K, I)
      encrypt(ctx, 16, B, I);

      // A = MSB(64, B) ^ t where t = (n*j)+i
      A64 = ((uint64_t)B[0] << 56) | ((uint64_t)B[1] << 48) | ((uint64_t)B[2] << 40) | ((uint64_t)B[3] << 32) | ((uint64_t)B[4] << 24) | ((uint64_t)B[5] << 16) | ((uint64_t)B[6] << 8) | (uint64_t)B[7];
      A64 ^= (n*j)+(i+1);
      A[7] = (uint8_t)A64;
      A[6] = (uint8_t)(A64 >> 8);
      A[5] = (uint8_t)(A64 >> 16);
      A[4] = (uint8_t)(A64 >> 24);
      A[3] = (uint8_t)(A64 >> 32);
      A[2] = (uint8_t)(A64 >> 40);
      A[1] = (uint8_t)(A64 >> 48);
      A[0] = (uint8_t)(A64 >> 56);

      //  R[i] = LSB(64, B)
      memcpy(R+(i*8), B+8, 8);

    }
  }

  memcpy(ciphertext, A, 8);
  memcpy(ciphertext+8, R, (ciphertext_length-8));
  o_free(R);
}

static int
nist_keyunwrap16(const void *ctx, nettle_cipher_func *decrypt,
                 const uint8_t *iv, size_t cleartext_length,
                 uint8_t *cleartext, const uint8_t *ciphertext) {
  uint8_t * R = NULL, A[8] = {0}, I[16] = {0}, B[16] = {0};
  uint64_t A64;
  int i, j, ret;
  size_t n;

  if ((R = o_malloc(cleartext_length)) == NULL)
    return 0;

  n = (cleartext_length/8);
  memcpy(A, ciphertext, 8);
  memcpy(R, ciphertext+8, cleartext_length);

  for (j=5; j>=0; j--) {
    for (i=n-1; i>=0; i--) {

      // B = AES-1(K, (A ^ t) | R[i]) where t = n*j+i
      A64 = ((uint64_t)A[0] << 56) | ((uint64_t)A[1] << 48) | ((uint64_t)A[2] << 40) | ((uint64_t)A[3] << 32) | ((uint64_t)A[4] << 24) | ((uint64_t)A[5] << 16) | ((uint64_t)A[6] << 8) | (uint64_t)A[7];
      A64 ^= (n*j)+(i+1);
      I[7] = (uint8_t)A64;
      I[6] = (uint8_t)(A64 >> 8);
      I[5] = (uint8_t)(A64 >> 16);
      I[4] = (uint8_t)(A64 >> 24);
      I[3] = (uint8_t)(A64 >> 32);
      I[2] = (uint8_t)(A64 >> 40);
      I[1] = (uint8_t)(A64 >> 48);
      I[0] = (uint8_t)(A64 >> 56);
      memcpy(I+8, R+(i*8), 8);
      decrypt(ctx, 16, B, I);

      // A = MSB(64, B)
      memcpy(A, B, 8);

      // R[i] = LSB(64, B)
      memcpy(R+(i*8), B+8, 8);
    }
  }

  if (memeql_sec(A, iv, 8)) {
    memcpy(cleartext, R, cleartext_length);
    ret = 1;
  } else {
    ret = 0;
  }
  o_free(R);
  return ret;
}
#endif

#if NETTLE_VERSION_NUMBER >= 0x030400
static int _r_rsa_oaep_encrypt(gnutls_pubkey_t g_pub, jwa_alg alg, uint8_t * cleartext, size_t cleartext_len, uint8_t * ciphertext, size_t * cyphertext_len) {
  struct rsa_public_key pub;
  gnutls_datum_t m = {NULL, 0}, e = {NULL, 0};
  int ret = RHN_OK;
  mpz_t gibberish;

  rsa_public_key_init(&pub);
  mpz_init(gibberish);
  if (gnutls_pubkey_export_rsa_raw(g_pub, &m, &e) == GNUTLS_E_SUCCESS) {
    mpz_import(pub.n, m.size, 1, 1, 0, 0, m.data);
    mpz_import(pub.e, e.size, 1, 1, 0, 0, e.data);
    rsa_public_key_prepare(&pub);
    if (*cyphertext_len >= pub.size) {
      if (alg == R_JWA_ALG_RSA_OAEP) {
        if (!rsa_oaep_sha1_encrypt(&pub, NULL, rnd_nonce_func, 0, NULL, cleartext_len, cleartext, gibberish)) {
          y_log_message(Y_LOG_LEVEL_ERROR, "_r_rsa_oaep_encrypt - Error rsa_oaep_sha1_encrypt");
          ret = RHN_ERROR;
        }
      } else {
        if (!rsa_oaep_sha256_encrypt(&pub, NULL, rnd_nonce_func, 0, NULL, cleartext_len, cleartext, gibberish)) {
          y_log_message(Y_LOG_LEVEL_ERROR, "_r_rsa_oaep_encrypt - Error rsa_oaep_sha256_encrypt");
          ret = RHN_ERROR;
        }
      }
      if (ret == RHN_OK) {
        nettle_mpz_get_str_256(pub.size, ciphertext, gibberish);
        *cyphertext_len = pub.size;
      }
    } else {
      y_log_message(Y_LOG_LEVEL_ERROR, "_r_rsa_oaep_encrypt - Error cyphertext to small");
      ret = RHN_ERROR_PARAM;
    }
    gnutls_free(m.data);
    gnutls_free(e.data);
  } else {
    y_log_message(Y_LOG_LEVEL_ERROR, "_r_rsa_oaep_encrypt - Error gnutls_pubkey_export_rsa_raw");
    ret = RHN_ERROR;
  }
  rsa_public_key_clear(&pub);
  mpz_clear(gibberish);

  return ret;
}

static int _r_rsa_oaep_decrypt(gnutls_privkey_t g_priv, jwa_alg alg, uint8_t * ciphertext, size_t cyphertext_len, uint8_t * cleartext, size_t * cleartext_len) {
  struct rsa_private_key priv;
  gnutls_datum_t m = {NULL, 0}, e = {NULL, 0}, d = {NULL, 0}, p = {NULL, 0}, q = {NULL, 0}, u = {NULL, 0}, e1 = {NULL, 0}, e2 = {NULL, 0};
  int ret = RHN_OK;
  mpz_t gibberish;

  rsa_private_key_init(&priv);
  mpz_init(gibberish);
  nettle_mpz_set_str_256_u(gibberish, cyphertext_len, ciphertext);
  if (gnutls_privkey_export_rsa_raw(g_priv, &m, &e, &d, &p, &q, &u, &e1, &e2) == GNUTLS_E_SUCCESS) {
    mpz_import(priv.d, d.size, 1, 1, 0, 0, d.data);
    mpz_import(priv.p, p.size, 1, 1, 0, 0, p.data);
    mpz_import(priv.q, q.size, 1, 1, 0, 0, q.data);
    mpz_import(priv.a, e1.size, 1, 1, 0, 0, e1.data);
    mpz_import(priv.b, e2.size, 1, 1, 0, 0, e2.data);
    mpz_import(priv.c, u.size, 1, 1, 0, 0, u.data);
    rsa_private_key_prepare(&priv);
    if (cyphertext_len >= priv.size) {
      if (alg == R_JWA_ALG_RSA_OAEP) {
        if (!rsa_oaep_sha1_decrypt(&priv, 0, NULL, cleartext_len, cleartext, gibberish)) {
          y_log_message(Y_LOG_LEVEL_ERROR, "_r_rsa_oaep_decrypt - Error rsa_oaep_sha1_decrypt");
          ret = RHN_ERROR;
        }
      } else {
        if (!rsa_oaep_sha256_decrypt(&priv, 0, NULL, cleartext_len, cleartext, gibberish)) {
          y_log_message(Y_LOG_LEVEL_ERROR, "_r_rsa_oaep_decrypt - Error rsa_oaep_sha256_decrypt");
          ret = RHN_ERROR;
        }
      }
    } else {
      y_log_message(Y_LOG_LEVEL_ERROR, "_r_rsa_oaep_encrypt - Error cyphertext to small");
      ret = RHN_ERROR_PARAM;
    }
    gnutls_free(m.data);
    gnutls_free(e.data);
    gnutls_free(d.data);
    gnutls_free(p.data);
    gnutls_free(q.data);
    gnutls_free(u.data);
    gnutls_free(e1.data);
    gnutls_free(e2.data);
  } else {
    y_log_message(Y_LOG_LEVEL_ERROR, "_r_rsa_oaep_encrypt - Error gnutls_pubkey_export_rsa_raw");
    ret = RHN_ERROR;
  }
  rsa_private_key_clear(&priv);
  mpz_clear(gibberish);

  return ret;
}
#endif

#if NETTLE_VERSION_NUMBER >= 0x030400
static void _r_aes_key_wrap(uint8_t * kek, size_t kek_len, uint8_t * key, size_t key_len, uint8_t * wrapped_key) {
  struct aes128_ctx ctx_128;
  struct aes192_ctx ctx_192;
  struct aes256_ctx ctx_256;
  void * ctx = NULL;
  nettle_cipher_func * encrypt = NULL;
  const uint8_t default_iv[] = {0xA6, 0xA6, 0xA6, 0xA6, 0xA6, 0xA6, 0xA6, 0xA6};

  if (kek_len == 16) {
    aes128_set_encrypt_key(&ctx_128, kek);
    ctx = (void*)&ctx_128;
    encrypt = (nettle_cipher_func*)&aes128_encrypt;
  }
  if (kek_len == 24) {
    aes192_set_encrypt_key(&ctx_192, kek);
    ctx = (void*)&ctx_192;
    encrypt = (nettle_cipher_func*)&aes192_encrypt;
  }
  if (kek_len == 32) {
    aes256_set_encrypt_key(&ctx_256, kek);
    ctx = (void*)&ctx_256;
    encrypt = (nettle_cipher_func*)&aes256_encrypt;
  }
  nist_keywrap16(ctx, encrypt, default_iv, key_len+8, wrapped_key, key);
}

static int _r_aes_key_unwrap(uint8_t * kek, size_t kek_len, uint8_t * key, size_t key_len, uint8_t * wrapped_key) {
  struct aes128_ctx ctx_128;
  struct aes192_ctx ctx_192;
  struct aes256_ctx ctx_256;
  void * ctx = NULL;
  nettle_cipher_func * decrypt = NULL;
  const uint8_t default_iv[] = {0xA6, 0xA6, 0xA6, 0xA6, 0xA6, 0xA6, 0xA6, 0xA6};

  if (kek_len == 16) {
    aes128_set_decrypt_key(&ctx_128, kek);
    ctx = (void*)&ctx_128;
    decrypt = (nettle_cipher_func*)&aes128_decrypt;
  }
  if (kek_len == 24) {
    aes192_set_decrypt_key(&ctx_192, kek);
    ctx = (void*)&ctx_192;
    decrypt = (nettle_cipher_func*)&aes192_decrypt;
  }
  if (kek_len == 32) {
    aes256_set_decrypt_key(&ctx_256, kek);
    ctx = (void*)&ctx_256;
    decrypt = (nettle_cipher_func*)&aes256_decrypt;
  }
  return nist_keyunwrap16(ctx, decrypt, default_iv, key_len, key, wrapped_key);
}
#endif

#if NETTLE_VERSION_NUMBER >= 0x030600
static json_t * _r_jwe_ecdh_encrypt(jwe_t * jwe, jwa_alg alg, jwk_t * jwk_pub, jwk_t * jwk_priv, int type, unsigned int bits, int x5u_flags, int * ret) {
  int type_priv = 0;
  unsigned int bits_priv = 0;
  jwk_t * jwk_ephemeral = NULL, * jwk_ephemeral_pub = NULL;
  gnutls_datum_t Z = {NULL, 0}, kdf = {NULL, 0};
  unsigned char cipherkey_b64url[256] = {0};
  uint8_t derived_key[64] = {0}, wrapped_key[72] = {0}, priv_k[_R_CURVE_MAX_SIZE] = {0}, pub_x[_R_CURVE_MAX_SIZE] = {0}, pub_y[_R_CURVE_MAX_SIZE] = {0};
  size_t derived_key_len = 0, cipherkey_b64url_len = 0, priv_k_size = 0, pub_x_size = 0, pub_y_size = 0, crv_size = 0;
  const char * key = NULL;
  json_t * j_return = NULL;
  const struct ecc_curve * nettle_curve;

  do {
    if (r_jwk_init(&jwk_ephemeral_pub) != RHN_OK) {
      y_log_message(Y_LOG_LEVEL_ERROR, "_r_jwe_ecdh_encrypt - Error r_jwk_init jwk_ephemeral_pub");
      *ret = RHN_ERROR;
      break;
    }

    if (jwk_priv != NULL) {
      type_priv = r_jwk_key_type(jwk_priv, &bits_priv, x5u_flags);

      if ((type_priv & 0xffffff00) != (type & 0xffffff00)) {
        y_log_message(Y_LOG_LEVEL_ERROR, "_r_jwe_ecdh_encrypt - Error invalid ephemeral key");
        *ret = RHN_ERROR_PARAM;
        break;
      }

      if (bits != bits_priv) {
        y_log_message(Y_LOG_LEVEL_ERROR, "_r_jwe_ecdh_encrypt - Error invalid ephemeral key length");
        *ret = RHN_ERROR_PARAM;
        break;
      }

      if (r_jwk_extract_pubkey(jwk_priv, jwk_ephemeral_pub, x5u_flags) != RHN_OK) {
        y_log_message(Y_LOG_LEVEL_ERROR, "_r_jwe_ecdh_encrypt - Error extracting public key from jwk_priv");
        *ret = RHN_ERROR;
        break;
      }
    } else {
      if (r_jwk_init(&jwk_ephemeral) != RHN_OK) {
        y_log_message(Y_LOG_LEVEL_ERROR, "_r_jwe_ecdh_encrypt - Error r_jwk_init jwk_ephemeral");
        *ret = RHN_ERROR;
        break;
      }

      if (r_jwk_generate_key_pair(jwk_ephemeral, jwk_ephemeral_pub, type&R_KEY_TYPE_EC?R_KEY_TYPE_EC:R_KEY_TYPE_ECDH, bits, NULL) != RHN_OK) {
        y_log_message(Y_LOG_LEVEL_ERROR, "_r_jwe_ecdh_encrypt - Error r_jwk_generate_key_pair");
        *ret = RHN_ERROR;
        break;
      }

      r_jwk_delete_property_str(jwk_ephemeral_pub, "kid");
    }

    if (type & R_KEY_TYPE_EC) {
      if (bits == 256) {
        nettle_curve = nettle_get_secp_256r1();
        crv_size = 32;
      } else if (bits == 384) {
        nettle_curve = nettle_get_secp_384r1();
        crv_size = 48;
      } else {
        nettle_curve = nettle_get_secp_521r1();
        crv_size = 64;
      }

      if (jwk_priv != NULL) {
        key = r_jwk_get_property_str(jwk_priv, "d");
      } else {
        key = r_jwk_get_property_str(jwk_ephemeral, "d");
      }
      if (!o_base64url_decode((const unsigned char *)key, o_strlen(key), NULL, &priv_k_size)) {
        y_log_message(Y_LOG_LEVEL_ERROR, "_r_jwe_ecdh_encrypt - Error o_base64url_decode d (ecdsa)");
        *ret = RHN_ERROR_PARAM;
        break;
      }
      
      if (!priv_k_size || priv_k_size > _R_CURVE_MAX_SIZE) {
        y_log_message(Y_LOG_LEVEL_ERROR, "_r_jwe_ecdh_encrypt - Invalid priv_k_size (ecdsa)");
        *ret = RHN_ERROR_PARAM;
        break;
      }

      if (!o_base64url_decode((const unsigned char *)key, o_strlen(key), priv_k, &priv_k_size)) {
        y_log_message(Y_LOG_LEVEL_ERROR, "_r_jwe_ecdh_encrypt - Error o_base64url_decode d (ecdsa)");
        *ret = RHN_ERROR_PARAM;
        break;
      }

      key = r_jwk_get_property_str(jwk_pub, "x");
      if (!o_base64url_decode((const unsigned char *)key, o_strlen(key), NULL, &pub_x_size)) {
        y_log_message(Y_LOG_LEVEL_ERROR, "_r_jwe_ecdh_encrypt - Error o_base64url_decode x (ecdsa)");
        *ret = RHN_ERROR_PARAM;
        break;
      }

      if (!pub_x_size || pub_x_size > _R_CURVE_MAX_SIZE) {
        y_log_message(Y_LOG_LEVEL_ERROR, "_r_jwe_ecdh_encrypt - Invalid pub_x_size (ecdsa)");
        *ret = RHN_ERROR_PARAM;
        break;
      }

      if (!o_base64url_decode((const unsigned char *)key, o_strlen(key), pub_x, &pub_x_size)) {
        y_log_message(Y_LOG_LEVEL_ERROR, "_r_jwe_ecdh_encrypt - Error o_base64url_decode x (ecdsa)");
        *ret = RHN_ERROR_PARAM;
        break;
      }

      key = r_jwk_get_property_str(jwk_pub, "y");
      if (!o_base64url_decode((const unsigned char *)key, o_strlen(key), NULL, &pub_y_size)) {
        y_log_message(Y_LOG_LEVEL_ERROR, "_r_jwe_ecdh_encrypt - Error o_base64url_decode y (ecdsa)");
        *ret = RHN_ERROR_PARAM;
        break;
      }

      if (!pub_y_size || pub_y_size > _R_CURVE_MAX_SIZE) {
        y_log_message(Y_LOG_LEVEL_ERROR, "_r_jwe_ecdh_encrypt - Invalid pub_y_size (ecdsa)");
        *ret = RHN_ERROR_PARAM;
        break;
      }

      if (!o_base64url_decode((const unsigned char *)key, o_strlen(key), pub_y, &pub_y_size)) {
        y_log_message(Y_LOG_LEVEL_ERROR, "_r_jwe_ecdh_encrypt - Error o_base64url_decode y (ecdsa)");
        *ret = RHN_ERROR_PARAM;
        break;
      }

      if (_r_ecdh_compute(priv_k, priv_k_size, pub_x, pub_x_size, pub_y, pub_y_size, nettle_curve, &Z) != RHN_OK) {
        y_log_message(Y_LOG_LEVEL_ERROR, "_r_jwe_ecdh_encrypt - Error _r_ecdh_compute (ecdsa)");
        *ret = RHN_ERROR;
        break;
      }
    } else {
      if (bits == 256) {
        crv_size = CURVE25519_SIZE;
      } else {
        crv_size = CURVE448_SIZE;
      }

      if (jwk_priv != NULL) {
        key = r_jwk_get_property_str(jwk_priv, "d");
      } else {
        key = r_jwk_get_property_str(jwk_ephemeral, "d");
      }
      if (!o_base64url_decode((const unsigned char *)key, o_strlen(key), NULL, &priv_k_size)) {
        y_log_message(Y_LOG_LEVEL_ERROR, "_r_jwe_ecdh_encrypt - Error o_base64url_decode d (eddsa)");
        *ret = RHN_ERROR_PARAM;
        break;
      }

      if (!priv_k_size || priv_k_size > _R_CURVE_MAX_SIZE) {
        y_log_message(Y_LOG_LEVEL_ERROR, "_r_jwe_ecdh_encrypt - Invalid priv_k_size (eddsa)");
        *ret = RHN_ERROR_PARAM;
        break;
      }

      if (!o_base64url_decode((const unsigned char *)key, o_strlen(key), priv_k, &priv_k_size)) {
        y_log_message(Y_LOG_LEVEL_ERROR, "_r_jwe_ecdh_encrypt - Error o_base64url_decode d (eddsa)");
        *ret = RHN_ERROR_PARAM;
        break;
      }

      pub_x_size = CURVE448_SIZE;
      key = r_jwk_get_property_str(jwk_pub, "x");
      if (!o_base64url_decode((const unsigned char *)key, o_strlen(key), NULL, &pub_x_size)) {
        y_log_message(Y_LOG_LEVEL_ERROR, "_r_jwe_ecdh_encrypt - Error o_base64url_decode x (eddsa)");
        *ret = RHN_ERROR_PARAM;
        break;
      }

      if (!pub_x_size || pub_x_size > _R_CURVE_MAX_SIZE) {
        y_log_message(Y_LOG_LEVEL_ERROR, "_r_jwe_ecdh_encrypt - Invalid pub_x_size (eddsa)");
        *ret = RHN_ERROR_PARAM;
        break;
      }

      if (!o_base64url_decode((const unsigned char *)key, o_strlen(key), pub_x, &pub_x_size)) {
        y_log_message(Y_LOG_LEVEL_ERROR, "_r_jwe_ecdh_encrypt - Error o_base64url_decode x (eddsa)");
        *ret = RHN_ERROR_PARAM;
        break;
      }

      if (_r_dh_compute(priv_k, pub_x, crv_size, &Z) != GNUTLS_E_SUCCESS) {
        y_log_message(Y_LOG_LEVEL_ERROR, "_r_jwe_ecdh_encrypt - Error _r_dh_compute (eddsa)");
        *ret = RHN_ERROR;
        break;
      }
    }


    if (_r_concat_kdf(jwe, alg, &Z, &kdf) != RHN_OK) {
      y_log_message(Y_LOG_LEVEL_ERROR, "_r_jwe_ecdh_encrypt - Error _r_concat_kdf");
      *ret = RHN_ERROR;
      break;
    }

    if (gnutls_hash_fast(GNUTLS_DIG_SHA256, kdf.data, kdf.size, derived_key) != GNUTLS_E_SUCCESS) {
      y_log_message(Y_LOG_LEVEL_ERROR, "_r_jwe_ecdh_encrypt - Error gnutls_hash_fast");
      *ret = RHN_ERROR;
      break;
    }

    if (alg == R_JWA_ALG_ECDH_ES) {
      derived_key_len = _r_get_key_size(jwe->enc);
    } else if (alg == R_JWA_ALG_ECDH_ES_A128KW) {
      derived_key_len = 16;
    } else if (alg == R_JWA_ALG_ECDH_ES_A192KW) {
      derived_key_len = 24;
    } else if (alg == R_JWA_ALG_ECDH_ES_A256KW) {
      derived_key_len = 32;
    }

    if (alg == R_JWA_ALG_ECDH_ES) {
      r_jwe_set_cypher_key(jwe, derived_key, derived_key_len);
      o_free(jwe->encrypted_key_b64url);
      jwe->encrypted_key_b64url = NULL;
      j_return = json_pack("{s{ss so}}", "header",
                                           "alg", r_jwa_alg_to_str(alg),
                                           "epk", r_jwk_export_to_json_t(jwk_ephemeral_pub));
    } else {
      _r_aes_key_wrap(derived_key, derived_key_len, jwe->key, jwe->key_len, wrapped_key);
      if (!o_base64url_encode(wrapped_key, jwe->key_len+8, cipherkey_b64url, &cipherkey_b64url_len)) {
        y_log_message(Y_LOG_LEVEL_ERROR, "_r_jwe_ecdh_encrypt - Error o_base64url_encode wrapped_key");
        *ret = RHN_ERROR;
      }
      o_free(jwe->encrypted_key_b64url);
      jwe->encrypted_key_b64url = (unsigned char *)o_strndup((const char *)cipherkey_b64url, cipherkey_b64url_len);
      j_return = json_pack("{ss%s{ss so}}", "encrypted_key", cipherkey_b64url, cipherkey_b64url_len,
                                             "header",
                                               "alg", r_jwa_alg_to_str(alg),
                                               "epk", r_jwk_export_to_json_t(jwk_ephemeral_pub));
    }
  } while (0);

  o_free(kdf.data);
  gnutls_free(Z.data);
  r_jwk_free(jwk_ephemeral);
  r_jwk_free(jwk_ephemeral_pub);

  return j_return;
}

static int _r_jwe_ecdh_decrypt(jwe_t * jwe, jwa_alg alg, jwk_t * jwk, int type, unsigned int bits, int x5u_flags) {
  int ret = RHN_OK;
  jwk_t * jwk_ephemeral_pub = NULL;
  json_t * j_epk = NULL;
  unsigned int epk_bits = 0;
  gnutls_datum_t Z = {NULL, 0}, kdf = {NULL, 0};
  uint8_t derived_key[64] = {0}, key_data[72] = {0}, cipherkey[128] = {0}, priv_k[_R_CURVE_MAX_SIZE] = {0}, pub_x[_R_CURVE_MAX_SIZE] = {0}, pub_y[_R_CURVE_MAX_SIZE] = {0};
  size_t derived_key_len = 0, cipherkey_len = 0, priv_k_size = 0, pub_x_size = 0, pub_y_size = 0, crv_size = 0;
  const char * key = NULL;
  const struct ecc_curve * nettle_curve;

  do {
    if ((j_epk = r_jwe_get_header_json_t_value(jwe, "epk")) == NULL) {
      y_log_message(Y_LOG_LEVEL_ERROR, "_r_jwe_ecdh_decrypt - No epk header");
      ret = RHN_ERROR_PARAM;
      break;
    }

    if (r_jwk_init(&jwk_ephemeral_pub) != RHN_OK) {
      y_log_message(Y_LOG_LEVEL_ERROR, "_r_jwe_ecdh_decrypt - Error r_jwk_init");
      ret = RHN_ERROR;
      break;
    }

    if (r_jwk_import_from_json_t(jwk_ephemeral_pub, j_epk) != RHN_OK) {
      y_log_message(Y_LOG_LEVEL_ERROR, "_r_jwe_ecdh_decrypt - Error r_jwk_import_from_json_t");
      ret = RHN_ERROR_PARAM;
      break;
    }

    if (type & R_KEY_TYPE_EC) {
      if (!(r_jwk_key_type(jwk_ephemeral_pub, &epk_bits, x5u_flags) & (R_KEY_TYPE_EC|R_KEY_TYPE_PUBLIC)) || epk_bits != bits) {
        y_log_message(Y_LOG_LEVEL_ERROR, "_r_jwe_ecdh_decrypt - Error invalid private key type (ecc)");
        ret = RHN_ERROR_PARAM;
        break;
      }

      if (bits == 256) {
        nettle_curve = nettle_get_secp_256r1();
        crv_size = 32;
      } else if (bits == 384) {
        nettle_curve = nettle_get_secp_384r1();
        crv_size = 48;
      } else {
        nettle_curve = nettle_get_secp_521r1();
        crv_size = 64;
      }

      key = r_jwk_get_property_str(jwk, "d");
      if (!o_base64url_decode((const unsigned char *)key, o_strlen(key), NULL, &priv_k_size)) {
        y_log_message(Y_LOG_LEVEL_ERROR, "_r_jwe_ecdh_decrypt - Error o_base64url_decode d (ecdsa)");
        ret = RHN_ERROR_PARAM;
        break;
      }

      if (!priv_k_size || priv_k_size > _R_CURVE_MAX_SIZE) {
        y_log_message(Y_LOG_LEVEL_ERROR, "_r_jwe_ecdh_decrypt - Invalid priv_k_size (ecdsa)");
        ret = RHN_ERROR_PARAM;
        break;
      }

      if (!o_base64url_decode((const unsigned char *)key, o_strlen(key), priv_k, &priv_k_size)) {
        y_log_message(Y_LOG_LEVEL_ERROR, "_r_jwe_ecdh_decrypt - Error o_base64url_decode d (ecdsa)");
        ret = RHN_ERROR_PARAM;
        break;
      }

      key = r_jwk_get_property_str(jwk_ephemeral_pub, "x");
      if (!o_base64url_decode((const unsigned char *)key, o_strlen(key), NULL, &pub_x_size)) {
        y_log_message(Y_LOG_LEVEL_ERROR, "_r_jwe_ecdh_decrypt - Error o_base64url_decode x (ecdsa)");
        ret = RHN_ERROR_PARAM;
        break;
      }

      if (!pub_x_size || pub_x_size > _R_CURVE_MAX_SIZE) {
        y_log_message(Y_LOG_LEVEL_ERROR, "_r_jwe_ecdh_decrypt - Invalid pub_x_size (ecdsa)");
        ret = RHN_ERROR_PARAM;
        break;
      }

      if (!o_base64url_decode((const unsigned char *)key, o_strlen(key), pub_x, &pub_x_size)) {
        y_log_message(Y_LOG_LEVEL_ERROR, "_r_jwe_ecdh_decrypt - Error o_base64url_decode x (ecdsa)");
        ret = RHN_ERROR_PARAM;
        break;
      }

      key = r_jwk_get_property_str(jwk_ephemeral_pub, "y");
      if (!o_base64url_decode((const unsigned char *)key, o_strlen(key), NULL, &pub_y_size)) {
        y_log_message(Y_LOG_LEVEL_ERROR, "_r_jwe_ecdh_decrypt - Error o_base64url_decode y (ecdsa)");
        ret = RHN_ERROR_PARAM;
        break;
      }

      if (!pub_y_size || pub_y_size > _R_CURVE_MAX_SIZE) {
        y_log_message(Y_LOG_LEVEL_ERROR, "_r_jwe_ecdh_decrypt - Invalid pub_y_size (ecdsa)");
        ret = RHN_ERROR_PARAM;
        break;
      }

      if (!o_base64url_decode((const unsigned char *)key, o_strlen(key), pub_y, &pub_y_size)) {
        y_log_message(Y_LOG_LEVEL_ERROR, "_r_jwe_ecdh_decrypt - Error o_base64url_decode y (ecdsa)");
        ret = RHN_ERROR_PARAM;
        break;
      }

      if (_r_ecdh_compute(priv_k, priv_k_size, pub_x, pub_x_size, pub_y, pub_y_size, nettle_curve, &Z) != RHN_OK) {
        y_log_message(Y_LOG_LEVEL_ERROR, "_r_jwe_ecdh_decrypt - Error _r_ecdh_compute (ecdsa)");
        ret = RHN_ERROR;
        break;
      }
    } else {
      if (!(r_jwk_key_type(jwk_ephemeral_pub, &epk_bits, x5u_flags) & (R_KEY_TYPE_ECDH|R_KEY_TYPE_PUBLIC)) || epk_bits != bits) {
        y_log_message(Y_LOG_LEVEL_ERROR, "_r_jwe_ecdh_decrypt - Error invalid private key type (eddsa)");
        ret = RHN_ERROR_INVALID;
        break;
      }

      if (bits == 256) {
        crv_size = CURVE25519_SIZE;
      } else {
        crv_size = CURVE448_SIZE;
      }

      key = r_jwk_get_property_str(jwk, "d");
      if (!o_base64url_decode((const unsigned char *)key, o_strlen(key), priv_k, &priv_k_size)) {
        y_log_message(Y_LOG_LEVEL_ERROR, "_r_jwe_ecdh_decrypt - Error o_base64url_decode d (eddsa)");
        ret = RHN_ERROR_PARAM;
        break;
      }

      if (!priv_k_size || priv_k_size > _R_CURVE_MAX_SIZE) {
        y_log_message(Y_LOG_LEVEL_ERROR, "_r_jwe_ecdh_decrypt - Invalid priv_k_size (eddsa)");
        ret = RHN_ERROR_PARAM;
        break;
      }

      if (!o_base64url_decode((const unsigned char *)key, o_strlen(key), NULL, &priv_k_size)) {
        y_log_message(Y_LOG_LEVEL_ERROR, "_r_jwe_ecdh_decrypt - Error o_base64url_decode d (eddsa)");
        ret = RHN_ERROR_PARAM;
        break;
      }

      key = r_jwk_get_property_str(jwk_ephemeral_pub, "x");
      if (!o_base64url_decode((const unsigned char *)key, o_strlen(key), pub_x, &pub_x_size)) {
        y_log_message(Y_LOG_LEVEL_ERROR, "_r_jwe_ecdh_decrypt - Error o_base64url_decode x (eddsa)");
        ret = RHN_ERROR_PARAM;
        break;
      }

      if (!pub_x_size || pub_x_size > _R_CURVE_MAX_SIZE) {
        y_log_message(Y_LOG_LEVEL_ERROR, "_r_jwe_ecdh_decrypt - Invalid priv_k_size (eddsa)");
        ret = RHN_ERROR_PARAM;
        break;
      }

      if (!o_base64url_decode((const unsigned char *)key, o_strlen(key), NULL, &pub_x_size)) {
        y_log_message(Y_LOG_LEVEL_ERROR, "_r_jwe_ecdh_decrypt - Error o_base64url_decode x (eddsa)");
        ret = RHN_ERROR_PARAM;
        break;
      }

      if (_r_dh_compute(priv_k, pub_x, crv_size, &Z) != GNUTLS_E_SUCCESS) {
        y_log_message(Y_LOG_LEVEL_ERROR, "_r_jwe_ecdh_decrypt - Error _r_dh_compute (eddsa)");
        ret = RHN_ERROR;
        break;
      }
    }

    if (_r_concat_kdf(jwe, alg, &Z, &kdf) != RHN_OK) {
      y_log_message(Y_LOG_LEVEL_ERROR, "_r_jwe_ecdh_decrypt - Error _r_concat_kdf");
      ret = RHN_ERROR;
      break;
    }

    if (gnutls_hash_fast(GNUTLS_DIG_SHA256, kdf.data, kdf.size, derived_key) != GNUTLS_E_SUCCESS) {
      y_log_message(Y_LOG_LEVEL_ERROR, "_r_jwe_ecdh_decrypt - Error gnutls_hash_fast");
      ret = RHN_ERROR;
      break;
    }

    if (alg == R_JWA_ALG_ECDH_ES) {
      derived_key_len = _r_get_key_size(jwe->enc);
    } else if (alg == R_JWA_ALG_ECDH_ES_A128KW) {
      derived_key_len = 16;
    } else if (alg == R_JWA_ALG_ECDH_ES_A192KW) {
      derived_key_len = 24;
    } else if (alg == R_JWA_ALG_ECDH_ES_A256KW) {
      derived_key_len = 32;
    }

    if (alg == R_JWA_ALG_ECDH_ES) {
      r_jwe_set_cypher_key(jwe, derived_key, derived_key_len);
    } else {
      if (o_base64url_decode(jwe->encrypted_key_b64url, o_strlen((const char *)jwe->encrypted_key_b64url), cipherkey, &cipherkey_len)) {
        if (_r_aes_key_unwrap(derived_key, derived_key_len, key_data, cipherkey_len-8, cipherkey)) {
          r_jwe_set_cypher_key(jwe, key_data, cipherkey_len-8);
        } else {
          ret = RHN_ERROR_INVALID;
          break;
        }
      } else {
        y_log_message(Y_LOG_LEVEL_ERROR, "_r_jwe_ecdh_decrypt - Error o_base64url_decode cipherkey");
        ret = RHN_ERROR;
        break;
      }
    }
  } while (0);

  o_free(kdf.data);
  gnutls_free(Z.data);
  r_jwk_free(jwk_ephemeral_pub);
  json_decref(j_epk);

  return ret;
}
#endif

#if NETTLE_VERSION_NUMBER >= 0x030400
static json_t * r_jwe_aes_key_wrap(jwe_t * jwe, jwa_alg alg, jwk_t * jwk, int x5u_flags, int * ret) {
  uint8_t kek[32] = {0}, wrapped_key[72] = {0};
  unsigned char cipherkey_b64url[256] = {0};
  size_t kek_len = 0, cipherkey_b64url_len = 0;
  unsigned int bits = 0;
  json_t * j_return = NULL;

  if (r_jwk_key_type(jwk, &bits, x5u_flags) & R_KEY_TYPE_SYMMETRIC) {
    do {
      if (alg == R_JWA_ALG_A128KW && bits != 128) {
        y_log_message(Y_LOG_LEVEL_ERROR, "r_jwe_aes_key_wrap - Error invalid key size, expected 128 bits");
        *ret = RHN_ERROR_PARAM;
        break;
      }
      if (alg == R_JWA_ALG_A192KW && bits != 192) {
        y_log_message(Y_LOG_LEVEL_ERROR, "r_jwe_aes_key_wrap - Error invalid key size, expected 192 bits");
        *ret = RHN_ERROR_PARAM;
        break;
      }
      if (alg == R_JWA_ALG_A256KW && bits != 256) {
        y_log_message(Y_LOG_LEVEL_ERROR, "r_jwe_aes_key_wrap - Error invalid key size, expected 256 bits");
        *ret = RHN_ERROR_PARAM;
        break;
      }
      if (r_jwk_export_to_symmetric_key(jwk, kek, &kek_len) != RHN_OK) {
        y_log_message(Y_LOG_LEVEL_ERROR, "r_jwe_aes_key_wrap - Error r_jwk_export_to_symmetric_key");
        *ret = RHN_ERROR;
        break;
      }
      _r_aes_key_wrap(kek, kek_len, jwe->key, jwe->key_len, wrapped_key);
      if (!o_base64url_encode(wrapped_key, jwe->key_len+8, cipherkey_b64url, &cipherkey_b64url_len)) {
        y_log_message(Y_LOG_LEVEL_ERROR, "r_jwe_aes_key_wrap - Error o_base64url_encode wrapped_key");
        *ret = RHN_ERROR;
        break;
      }
      j_return = json_pack("{ss%s{ss}}", "encrypted_key", cipherkey_b64url, cipherkey_b64url_len, "header", "alg", r_jwa_alg_to_str(alg));
      o_free(jwe->encrypted_key_b64url);
      jwe->encrypted_key_b64url = (unsigned char *)o_strndup((const char *)cipherkey_b64url, cipherkey_b64url_len);
    } while (0);
  } else {
    y_log_message(Y_LOG_LEVEL_ERROR, "r_jwe_aes_key_wrap - Error invalid key");
    *ret = RHN_ERROR_PARAM;
  }
  return j_return;
}

static int r_jwe_aes_key_unwrap(jwe_t * jwe, jwa_alg alg, jwk_t * jwk, int x5u_flags) {
  int ret;
  uint8_t kek[32] = {0}, key_data[64], cipherkey[128] = {0};
  size_t kek_len = 0, cipherkey_len = 0;
  unsigned int bits = 0;

  if (r_jwk_key_type(jwk, &bits, x5u_flags) & R_KEY_TYPE_SYMMETRIC) {
    ret = RHN_OK;

    do {
      if (alg == R_JWA_ALG_A128KW && bits != 128) {
        y_log_message(Y_LOG_LEVEL_ERROR, "r_jwe_aes_key_unwrap - Error invalid key size, expected 128 bits");
        ret = RHN_ERROR_INVALID;
        break;
      }
      if (alg == R_JWA_ALG_A192KW && bits != 192) {
        y_log_message(Y_LOG_LEVEL_ERROR, "r_jwe_aes_key_unwrap - Error invalid key size, expected 192 bits");
        ret = RHN_ERROR_INVALID;
        break;
      }
      if (alg == R_JWA_ALG_A256KW && bits != 256) {
        y_log_message(Y_LOG_LEVEL_ERROR, "r_jwe_aes_key_unwrap - Error invalid key size, expected 256 bits");
        ret = RHN_ERROR_INVALID;
        break;
      }
      if (r_jwk_export_to_symmetric_key(jwk, kek, &kek_len) != RHN_OK) {
        y_log_message(Y_LOG_LEVEL_ERROR, "r_jwe_aes_key_unwrap - Error r_jwk_export_to_symmetric_key");
        ret = RHN_ERROR;
        break;
      }
      if (!o_base64url_decode(jwe->encrypted_key_b64url, o_strlen((const char *)jwe->encrypted_key_b64url), NULL, &cipherkey_len)) {
        y_log_message(Y_LOG_LEVEL_ERROR, "r_jwe_aes_key_unwrap - Error o_base64url_decode cipherkey");
        ret = RHN_ERROR_INVALID;
        break;
      }
      if (cipherkey_len > 72) {
        y_log_message(Y_LOG_LEVEL_ERROR, "r_jwe_aes_key_unwrap - Error invalid cipherkey len");
        ret = RHN_ERROR_INVALID;
        break;
      }
      if (!o_base64url_decode(jwe->encrypted_key_b64url, o_strlen((const char *)jwe->encrypted_key_b64url), cipherkey, &cipherkey_len)) {
        y_log_message(Y_LOG_LEVEL_ERROR, "r_jwe_aes_key_unwrap - Error o_base64url_decode cipherkey");
        ret = RHN_ERROR_INVALID;
        break;
      }
      if (!_r_aes_key_unwrap(kek, kek_len, key_data, cipherkey_len-8, cipherkey)) {
        ret = RHN_ERROR_INVALID;
        break;
      }
      if (r_jwe_set_cypher_key(jwe, key_data, cipherkey_len-8) != RHN_OK) {
        y_log_message(Y_LOG_LEVEL_ERROR, "r_jwe_aes_key_unwrap - Error r_jwe_set_cypher_key");
        ret = RHN_ERROR;
      }
    } while (0);
  } else {
    y_log_message(Y_LOG_LEVEL_ERROR, "r_jwe_aes_key_unwrap - Error invalid key");
    ret = RHN_ERROR_INVALID;
  }
  return ret;
}
#endif

#if GNUTLS_VERSION_NUMBER >= 0x03060d
static json_t * r_jwe_pbes2_key_wrap(jwe_t * jwe, jwa_alg alg, jwk_t * jwk, int x5u_flags, int * ret) {
  unsigned char salt_seed[_R_PBES_DEFAULT_SALT_LENGTH] = {0}, salt_seed_b64[_R_PBES_DEFAULT_SALT_LENGTH*2], * salt = NULL, kek[64] = {0}, * key = NULL, wrapped_key[72] = {0}, cipherkey_b64url[256] = {0}, * p2s_dec = NULL;
  size_t alg_len, salt_len, key_len = 0, cipherkey_b64url_len = 0, salt_seed_b64_len = 0, p2s_dec_len = 0, kek_len = 0;
  const char * p2s = NULL;
  unsigned int p2c = 0;
  gnutls_datum_t password = {NULL, 0}, g_salt = {NULL, 0};
  gnutls_mac_algorithm_t mac = GNUTLS_MAC_UNKNOWN;
  json_t * j_return = NULL;

  if (r_jwk_key_type(jwk, NULL, x5u_flags) & R_KEY_TYPE_SYMMETRIC) {
    do {
      alg_len = o_strlen(r_jwa_alg_to_str(alg));
      if ((p2s = r_jwe_get_header_str_value(jwe, "p2s")) != NULL) {
        if ((p2s_dec = o_malloc(o_strlen(p2s)*2)) == NULL) {
          y_log_message(Y_LOG_LEVEL_ERROR, "r_jwe_pbes2_key_wrap - Error o_malloc p2s_dec");
          *ret = RHN_ERROR_MEMORY;
          break;
        }
        if (!o_base64url_decode((const unsigned char *)p2s, o_strlen(p2s), p2s_dec, &p2s_dec_len)) {
          y_log_message(Y_LOG_LEVEL_ERROR, "r_jwe_pbes2_key_wrap - Error o_base64url_decode p2s");
          *ret = RHN_ERROR_PARAM;
          break;
        }
        if (p2s_dec_len < 8) {
          y_log_message(Y_LOG_LEVEL_ERROR, "r_jwe_pbes2_key_wrap - Error invalid p2s length");
          *ret = RHN_ERROR_PARAM;
          break;
        }
        salt_len = p2s_dec_len + alg_len + 1;
        if ((salt = o_malloc(salt_len)) == NULL) {
          y_log_message(Y_LOG_LEVEL_ERROR, "r_jwe_pbes2_key_wrap - Error o_malloc salt (1)");
          *ret = RHN_ERROR_MEMORY;
          break;
        }
        memcpy(salt, r_jwa_alg_to_str(alg), alg_len);
        memset(salt+alg_len, 0, 1);
        memcpy(salt+alg_len+1, p2s_dec, p2s_dec_len);
      } else {
        if (gnutls_rnd(GNUTLS_RND_NONCE, salt_seed, _R_PBES_DEFAULT_SALT_LENGTH)) {
          y_log_message(Y_LOG_LEVEL_ERROR, "r_jwe_pbes2_key_wrap - Error gnutls_rnd");
          *ret = RHN_ERROR;
          break;
        }
        salt_len = _R_PBES_DEFAULT_SALT_LENGTH + alg_len + 1;
        if ((salt = o_malloc(salt_len)) == NULL) {
          y_log_message(Y_LOG_LEVEL_ERROR, "r_jwe_pbes2_key_wrap - Error o_malloc salt (2)");
          *ret = RHN_ERROR_MEMORY;
          break;
        }
        if (!o_base64url_encode(salt_seed, _R_PBES_DEFAULT_SALT_LENGTH, salt_seed_b64, &salt_seed_b64_len)) {
          y_log_message(Y_LOG_LEVEL_ERROR, "r_jwe_pbes2_key_wrap - Error o_base64url_encode salt_seed");
          *ret = RHN_ERROR;
          break;
        }
        salt_seed_b64[salt_seed_b64_len] = '\0';

        memcpy(salt, r_jwa_alg_to_str(alg), alg_len);
        memset(salt+alg_len, 0, 1);
        memcpy(salt+alg_len+1, salt_seed, _R_PBES_DEFAULT_SALT_LENGTH);
      }
      if ((p2c = (unsigned int)r_jwe_get_header_int_value(jwe, "p2c")) <= 0) {
        p2c = _R_PBES_DEFAULT_ITERATION;
      }

      if (r_jwk_export_to_symmetric_key(jwk, NULL, &key_len) != RHN_OK) {
        y_log_message(Y_LOG_LEVEL_ERROR, "r_jwe_pbes2_key_wrap - Error r_jwk_export_to_symmetric_key (1)");
        *ret = RHN_ERROR;
        break;
      }
      key_len += 4;
      if ((key = o_malloc(key_len)) == NULL) {
        y_log_message(Y_LOG_LEVEL_ERROR, "r_jwe_pbes2_key_wrap - Error o_malloc key");
        *ret = RHN_ERROR_MEMORY;
        break;
      }
      if (r_jwk_export_to_symmetric_key(jwk, key, &key_len) != RHN_OK) {
        y_log_message(Y_LOG_LEVEL_ERROR, "r_jwe_pbes2_key_wrap - Error r_jwk_export_to_symmetric_key (2)");
        *ret = RHN_ERROR;
        break;
      }
      password.data = key;
      password.size = key_len;
      g_salt.data = salt;
      g_salt.size = salt_len;
      if (alg == R_JWA_ALG_PBES2_H256) {
        kek_len = 16;
        mac = GNUTLS_MAC_SHA256;
      } else if (alg == R_JWA_ALG_PBES2_H384) {
        kek_len = 24;
        mac = GNUTLS_MAC_SHA384;
      } else if (alg == R_JWA_ALG_PBES2_H512) {
        kek_len = 32;
        mac = GNUTLS_MAC_SHA512;
      }
      if (gnutls_pbkdf2(mac, &password, &g_salt, p2c, kek, kek_len) != GNUTLS_E_SUCCESS) {
        y_log_message(Y_LOG_LEVEL_ERROR, "r_jwe_pbes2_key_unwrap - Error gnutls_pbkdf2");
        *ret = RHN_ERROR;
        break;
      }
      _r_aes_key_wrap(kek, kek_len, jwe->key, jwe->key_len, wrapped_key);
      if (!o_base64url_encode(wrapped_key, jwe->key_len+8, cipherkey_b64url, &cipherkey_b64url_len)) {
        y_log_message(Y_LOG_LEVEL_ERROR, "r_jwe_aes_key_wrap - Error o_base64url_encode wrapped_key");
        *ret = RHN_ERROR;
        break;
      }
      j_return = json_pack("{ss%s{sssssi}}", "encrypted_key", cipherkey_b64url, cipherkey_b64url_len,
                                             "header",
                                               "alg", r_jwa_alg_to_str(alg),
                                               "p2s", p2s!=NULL?p2s:(const char*)salt_seed_b64,
                                               "p2c", p2c);
    } while (0);
    o_free(key);
    o_free(salt);
    o_free(p2s_dec);
  } else {
    y_log_message(Y_LOG_LEVEL_ERROR, "r_jwe_pbes2_key_wrap - Error invalid key");
  }
  return j_return;
}

static int r_jwe_pbes2_key_unwrap(jwe_t * jwe, jwa_alg alg, jwk_t * jwk, int x5u_flags) {
  unsigned char * salt = NULL, kek[64] = {0}, * key = NULL, cipherkey[128] = {0}, key_data[64] = {0}, * p2s_dec = NULL;
  size_t alg_len, salt_len, key_len = 0, cipherkey_len = 0, p2s_dec_len = 0, kek_len = 0;
  int ret;
  const char * p2s;
  unsigned int p2c;
  gnutls_datum_t password = {NULL, 0}, g_salt = {NULL, 0};
  gnutls_mac_algorithm_t mac = GNUTLS_MAC_UNKNOWN;

  if (r_jwk_key_type(jwk, NULL, x5u_flags) & R_KEY_TYPE_SYMMETRIC) {
    ret = RHN_OK;

    do {
      alg_len = o_strlen(r_jwe_get_header_str_value(jwe, "alg"));
      if ((p2c = (unsigned int)r_jwe_get_header_int_value(jwe, "p2c")) <= 0) {
        y_log_message(Y_LOG_LEVEL_ERROR, "r_jwe_pbes2_key_unwrap - Error invalid p2c");
        ret = RHN_ERROR_PARAM;
        break;
      }
      if (o_strlen(r_jwe_get_header_str_value(jwe, "p2s")) < 8) {
        y_log_message(Y_LOG_LEVEL_ERROR, "r_jwe_pbes2_key_unwrap - Error invalid p2s");
        ret = RHN_ERROR_PARAM;
        break;
      }
      p2s = r_jwe_get_header_str_value(jwe, "p2s");
      if ((p2s_dec = o_malloc(o_strlen(p2s))) == NULL) {
        y_log_message(Y_LOG_LEVEL_ERROR, "r_jwe_pbes2_key_unwrap - Error o_malloc p2s_dec");
        ret = RHN_ERROR_MEMORY;
        break;
      }
      if (!o_base64url_decode((const unsigned char *)p2s, o_strlen(p2s), p2s_dec, &p2s_dec_len)) {
        y_log_message(Y_LOG_LEVEL_ERROR, "r_jwe_pbes2_key_unwrap - Error o_base64url_decode p2s_dec");
        ret = RHN_ERROR;
        break;
      }
      salt_len = p2s_dec_len + alg_len + 1;
      if ((salt = o_malloc(salt_len)) == NULL) {
        y_log_message(Y_LOG_LEVEL_ERROR, "r_jwe_pbes2_key_unwrap - Error o_malloc salt");
        ret = RHN_ERROR_MEMORY;
        break;
      }
      memcpy(salt, r_jwe_get_header_str_value(jwe, "alg"), alg_len);
      memset(salt+alg_len, 0, 1);
      memcpy(salt+alg_len+1, p2s_dec, p2s_dec_len);

      if (r_jwk_export_to_symmetric_key(jwk, NULL, &key_len) != RHN_OK) {
        y_log_message(Y_LOG_LEVEL_ERROR, "r_jwe_pbes2_key_unwrap - Error r_jwk_export_to_symmetric_key (1)");
        ret = RHN_ERROR;
        break;
      }
      key_len += 4;
      if ((key = o_malloc(key_len)) == NULL) {
        y_log_message(Y_LOG_LEVEL_ERROR, "r_jwe_pbes2_key_unwrap - Error o_malloc key");
        ret = RHN_ERROR_MEMORY;
        break;
      }
      if (r_jwk_export_to_symmetric_key(jwk, key, &key_len) != RHN_OK) {
        y_log_message(Y_LOG_LEVEL_ERROR, "r_jwe_pbes2_key_unwrap - Error r_jwk_export_to_symmetric_key (2)");
        ret = RHN_ERROR;
        break;
      }
      password.data = key;
      password.size = key_len;
      g_salt.data = salt;
      g_salt.size = salt_len;
      if (alg == R_JWA_ALG_PBES2_H256) {
        kek_len = 16;
        mac = GNUTLS_MAC_SHA256;
      } else if (alg == R_JWA_ALG_PBES2_H384) {
        kek_len = 24;
        mac = GNUTLS_MAC_SHA384;
      } else if (alg == R_JWA_ALG_PBES2_H512) {
        kek_len = 32;
        mac = GNUTLS_MAC_SHA512;
      }
      if (gnutls_pbkdf2(mac, &password, &g_salt, p2c, kek, kek_len) != GNUTLS_E_SUCCESS) {
        y_log_message(Y_LOG_LEVEL_ERROR, "r_jwe_pbes2_key_unwrap - Error gnutls_pbkdf2");
        ret = RHN_ERROR;
        break;
      }
      if (!o_base64url_decode(jwe->encrypted_key_b64url, o_strlen((const char *)jwe->encrypted_key_b64url), cipherkey, &cipherkey_len)) {
        y_log_message(Y_LOG_LEVEL_ERROR, "r_jwe_pbes2_key_unwrap - Error o_base64url_decode cipherkey");
        ret = RHN_ERROR;
        break;
      }
      if (!_r_aes_key_unwrap(kek, kek_len, key_data, cipherkey_len-8, cipherkey)) {
        ret = RHN_ERROR_INVALID;
        break;
      }
      if (r_jwe_set_cypher_key(jwe, key_data, cipherkey_len-8) != RHN_OK) {
        y_log_message(Y_LOG_LEVEL_ERROR, "r_jwe_pbes2_key_unwrap - Error r_jwe_set_cypher_key");
        ret = RHN_ERROR;
      }
    } while (0);
    o_free(key);
    o_free(salt);
    o_free(p2s_dec);
  } else {
    y_log_message(Y_LOG_LEVEL_ERROR, "r_jwe_pbes2_key_unwrap - Error invalid key");
    ret = RHN_ERROR_PARAM;
  }
  return ret;
}
#endif

static gnutls_mac_algorithm_t r_jwe_get_digest_from_enc(jwa_enc enc) {
  gnutls_mac_algorithm_t digest;

  switch (enc) {
    case R_JWA_ENC_A128CBC:
      digest = GNUTLS_MAC_SHA256;
      break;
    case R_JWA_ENC_A192CBC:
      digest = GNUTLS_MAC_SHA384;
      break;
    case R_JWA_ENC_A256CBC:
      digest = GNUTLS_MAC_SHA512;
      break;
    case R_JWA_ENC_A128GCM:
      digest = GNUTLS_MAC_SHA256;
      break;
    case R_JWA_ENC_A192GCM:
      digest = GNUTLS_MAC_SHA384;
      break;
    case R_JWA_ENC_A256GCM:
      digest = GNUTLS_MAC_SHA512;
      break;
    default:
      digest = GNUTLS_MAC_UNKNOWN;
      break;
  }
  return digest;
}

static gnutls_cipher_algorithm_t r_jwe_get_alg_from_alg(jwa_alg alg) {
  gnutls_cipher_algorithm_t ret_alg = GNUTLS_CIPHER_UNKNOWN;

  switch (alg) {
    case R_JWA_ALG_A128GCMKW:
      ret_alg = GNUTLS_CIPHER_AES_128_GCM;
      break;
    case R_JWA_ALG_A192GCMKW:
#if GNUTLS_VERSION_NUMBER >= 0x03060e
      ret_alg = GNUTLS_CIPHER_AES_192_GCM;
#else
      ret_alg = GNUTLS_CIPHER_UNKNOWN; // Unsupported until GnuTLS 3.6.14
#endif
      break;
    case R_JWA_ALG_A256GCMKW:
      ret_alg = GNUTLS_CIPHER_AES_256_GCM;
      break;
    default:
      ret_alg = GNUTLS_CIPHER_UNKNOWN;
      break;
  }
  return ret_alg;
}

static json_t * r_jwe_aesgcm_key_wrap(jwe_t * jwe, jwa_alg alg, jwk_t * jwk, int x5u_flags, int * ret) {
  int res;
  unsigned char iv[96] = {0}, iv_b64url[192] = {0}, * key = NULL, cipherkey[64] = {0}, cipherkey_b64url[128] = {0}, tag[128] = {0}, tag_b64url[256] = {0};
  size_t iv_b64url_len = 0, key_len = 0, cipherkey_b64url_len = 0, tag_b64url_len = 0, iv_size = gnutls_cipher_get_iv_size(r_jwe_get_alg_from_alg(alg)), tag_len = gnutls_cipher_get_tag_size(r_jwe_get_alg_from_alg(alg));
  unsigned int bits = 0;
  gnutls_datum_t key_g, iv_g;
  gnutls_cipher_hd_t handle = NULL;
  json_t * j_return = NULL;

  if (r_jwk_key_type(jwk, &bits, x5u_flags) & R_KEY_TYPE_SYMMETRIC) {
    key_len = bits;

    do {
      if ((key = o_malloc(key_len+4)) == NULL) {
        y_log_message(Y_LOG_LEVEL_ERROR, "r_jwe_aesgcm_key_wrap - Error allocating resources for key");
        *ret = RHN_ERROR_MEMORY;
        break;
      }
      if (r_jwk_export_to_symmetric_key(jwk, key, &key_len) != RHN_OK) {
        y_log_message(Y_LOG_LEVEL_ERROR, "r_jwe_aesgcm_key_wrap - Error r_jwk_export_to_symmetric_key");
        *ret = RHN_ERROR_PARAM;
        break;
      }
      if (r_jwe_get_header_str_value(jwe, "iv") == NULL) {
        if (gnutls_rnd(GNUTLS_RND_NONCE, iv, iv_size)) {
          y_log_message(Y_LOG_LEVEL_ERROR, "r_jwe_aesgcm_key_wrap - Error gnutls_rnd");
          *ret = RHN_ERROR;
          break;
        }
        if (!o_base64url_encode(iv, iv_size, iv_b64url, &iv_b64url_len)) {
          y_log_message(Y_LOG_LEVEL_ERROR, "r_jwe_aesgcm_key_wrap - Error o_base64url_encode iv");
          *ret = RHN_ERROR;
          break;
        }
        iv_b64url[iv_b64url_len] = '\0';
      } else {
        if (!o_base64url_decode((const unsigned char *)r_jwe_get_header_str_value(jwe, "iv"), o_strlen(r_jwe_get_header_str_value(jwe, "iv")), iv, &iv_size)) {
          y_log_message(Y_LOG_LEVEL_ERROR, "r_jwe_aesgcm_key_wrap - Error o_base64url_decode iv");
          *ret = RHN_ERROR_PARAM;
          break;
        }
        if (iv_size != gnutls_cipher_get_iv_size(r_jwe_get_alg_from_alg(alg))) {
          y_log_message(Y_LOG_LEVEL_ERROR, "r_jwe_aesgcm_key_wrap - Error invalid iv size");
          *ret = RHN_ERROR_PARAM;
          break;
        }
      }
      key_g.data = key;
      key_g.size = key_len;
      iv_g.data = iv;
      iv_g.size = iv_size;
      if ((res = gnutls_cipher_init(&handle, r_jwe_get_alg_from_alg(alg), &key_g, &iv_g))) {
        y_log_message(Y_LOG_LEVEL_ERROR, "r_jwe_aesgcm_key_wrap - Error gnutls_cipher_init: '%s'", gnutls_strerror(res));
        *ret = RHN_ERROR_PARAM;
        break;
      }
      if ((res = gnutls_cipher_encrypt2(handle, jwe->key, jwe->key_len, cipherkey, jwe->key_len))) {
        y_log_message(Y_LOG_LEVEL_ERROR, "r_jwe_aesgcm_key_wrap - Error gnutls_cipher_encrypt2: '%s'", gnutls_strerror(res));
        *ret = RHN_ERROR;
        break;
      }
      if (!o_base64url_encode(cipherkey, jwe->key_len, cipherkey_b64url, &cipherkey_b64url_len)) {
        y_log_message(Y_LOG_LEVEL_ERROR, "r_jwe_aesgcm_key_wrap - Error o_base64url_encode cipherkey");
        *ret = RHN_ERROR;
        break;
      }
      if ((res = gnutls_cipher_tag(handle, tag, tag_len))) {
        y_log_message(Y_LOG_LEVEL_ERROR, "r_jwe_aesgcm_key_wrap - Error gnutls_cipher_tag: '%s'", gnutls_strerror(res));
        *ret = RHN_ERROR;
        break;
      }
      if (!o_base64url_encode(tag, tag_len, tag_b64url, &tag_b64url_len)) {
        y_log_message(Y_LOG_LEVEL_ERROR, "r_jwe_aesgcm_key_wrap - Error o_base64url_encode tag");
        *ret = RHN_ERROR;
        break;
      }
      tag_b64url[tag_b64url_len] = '\0';
      j_return = json_pack("{ss%s{ssssss}}", "encrypted_key", cipherkey_b64url, cipherkey_b64url_len,
                                             "header",
                                               "iv", r_jwe_get_header_str_value(jwe, "iv")==NULL?(const char *)iv_b64url:r_jwe_get_header_str_value(jwe, "iv"),
                                               "tag", tag_b64url,
                                               "alg", r_jwa_alg_to_str(alg));
    } while (0);
    o_free(key);
    if (handle != NULL) {
      gnutls_cipher_deinit(handle);
    }
  } else {
    y_log_message(Y_LOG_LEVEL_ERROR, "r_jwe_aesgcm_key_wrap - Error invalid key");
    *ret = RHN_ERROR_PARAM;
  }
  return j_return;
}

static int r_jwe_set_alg_header(jwe_t * jwe, json_t * j_header) {
  int ret = RHN_OK;
  switch (jwe->alg) {
    case R_JWA_ALG_NONE:
      json_object_set_new(j_header, "alg", json_string("none"));
      break;
    case R_JWA_ALG_RSA1_5:
      json_object_set_new(j_header, "alg", json_string("RSA1_5"));
      break;
    case R_JWA_ALG_RSA_OAEP:
      json_object_set_new(j_header, "alg", json_string("RSA-OAEP"));
      break;
    case R_JWA_ALG_RSA_OAEP_256:
      json_object_set_new(j_header, "alg", json_string("RSA-OAEP-256"));
      break;
    case R_JWA_ALG_A128KW:
      json_object_set_new(j_header, "alg", json_string("A128KW"));
      break;
    case R_JWA_ALG_A192KW:
      json_object_set_new(j_header, "alg", json_string("A192KW"));
      break;
    case R_JWA_ALG_A256KW:
      json_object_set_new(j_header, "alg", json_string("A256KW"));
      break;
    case R_JWA_ALG_DIR:
      json_object_set_new(j_header, "alg", json_string("dir"));
      break;
    case R_JWA_ALG_ECDH_ES:
      json_object_set_new(j_header, "alg", json_string("ECDH-ES"));
      break;
    case R_JWA_ALG_ECDH_ES_A128KW:
      json_object_set_new(j_header, "alg", json_string("ECDH-ES+A128KW"));
      break;
    case R_JWA_ALG_ECDH_ES_A192KW:
      json_object_set_new(j_header, "alg", json_string("ECDH-ES+A192KW"));
      break;
    case R_JWA_ALG_ECDH_ES_A256KW:
      json_object_set_new(j_header, "alg", json_string("ECDH-ES+A256KW"));
      break;
    case R_JWA_ALG_A128GCMKW:
      json_object_set_new(j_header, "alg", json_string("A128GCMKW"));
      break;
    case R_JWA_ALG_A192GCMKW:
      json_object_set_new(j_header, "alg", json_string("A192GCMKW"));
      break;
    case R_JWA_ALG_A256GCMKW:
      json_object_set_new(j_header, "alg", json_string("A256GCMKW"));
      break;
    case R_JWA_ALG_PBES2_H256:
      json_object_set_new(j_header, "alg", json_string("PBES2-HS256+A128KW"));
      break;
    case R_JWA_ALG_PBES2_H384:
      json_object_set_new(j_header, "alg", json_string("PBES2-HS384+A192KW"));
      break;
    case R_JWA_ALG_PBES2_H512:
      json_object_set_new(j_header, "alg", json_string("PBES2-HS512+A256KW"));
      break;
    default:
      ret = RHN_ERROR_PARAM;
      break;
  }
  return ret;
}

static int r_jwe_set_enc_header(jwe_t * jwe, json_t * j_header) {
  int ret = RHN_OK;
  switch (jwe->enc) {
    case R_JWA_ENC_A128CBC:
      json_object_set_new(j_header, "enc", json_string("A128CBC-HS256"));
      break;
    case R_JWA_ENC_A192CBC:
      json_object_set_new(j_header, "enc", json_string("A192CBC-HS384"));
      break;
    case R_JWA_ENC_A256CBC:
      json_object_set_new(j_header, "enc", json_string("A256CBC-HS512"));
      break;
    case R_JWA_ENC_A128GCM:
      json_object_set_new(j_header, "enc", json_string("A128GCM"));
      break;
    case R_JWA_ENC_A192GCM:
      json_object_set_new(j_header, "enc", json_string("A192GCM"));
      break;
    case R_JWA_ENC_A256GCM:
      json_object_set_new(j_header, "enc", json_string("A256GCM"));
      break;
    default:
      ret = RHN_ERROR_PARAM;
      break;
  }
  return ret;
}

static int r_jwe_aesgcm_key_unwrap(jwe_t * jwe, jwa_alg alg, jwk_t * jwk, int x5u_flags) {
  int ret, res;
  unsigned char iv[96] = {0}, * key = NULL, cipherkey[64] = {0}, tag[128] = {0}, tag_b64url[256] = {0};
  size_t iv_len = 0, key_len = 0, cipherkey_len = 0, tag_b64url_len = 0, tag_len = gnutls_cipher_get_tag_size(r_jwe_get_alg_from_alg(alg));
  unsigned int bits = 0;
  gnutls_datum_t key_g, iv_g;
  gnutls_cipher_hd_t handle = NULL;

  if (r_jwk_key_type(jwk, &bits, x5u_flags) & R_KEY_TYPE_SYMMETRIC && o_strlen(r_jwe_get_header_str_value(jwe, "iv")) && o_strlen(r_jwe_get_header_str_value(jwe, "tag"))) {
    ret = RHN_OK;
    key_len = bits;

    do {
      if ((key = o_malloc(key_len+4)) == NULL) {
        y_log_message(Y_LOG_LEVEL_ERROR, "r_jwe_aesgcm_key_unwrap - Error allocating resources for key");
        ret = RHN_ERROR_MEMORY;
        break;
      }
      if (r_jwk_export_to_symmetric_key(jwk, key, &key_len) != RHN_OK) {
        y_log_message(Y_LOG_LEVEL_ERROR, "r_jwe_aesgcm_key_unwrap - Error r_jwk_export_to_symmetric_key");
        ret = RHN_ERROR;
        break;
      }
      if (!o_base64url_decode((const unsigned char *)r_jwe_get_header_str_value(jwe, "iv"), o_strlen(r_jwe_get_header_str_value(jwe, "iv")), iv, &iv_len)) {
        y_log_message(Y_LOG_LEVEL_ERROR, "r_jwe_aesgcm_key_unwrap - Error o_base64url_decode iv");
        ret = RHN_ERROR_INVALID;
        break;
      }
      if (!o_base64url_decode((const unsigned char *)jwe->encrypted_key_b64url, o_strlen((const char *)jwe->encrypted_key_b64url), cipherkey, &cipherkey_len)) {
        y_log_message(Y_LOG_LEVEL_ERROR, "r_jwe_aesgcm_key_unwrap - Error o_base64url_decode cipherkey");
        ret = RHN_ERROR_INVALID;
        break;
      }
      key_g.data = key;
      key_g.size = key_len;
      iv_g.data = iv;
      iv_g.size = iv_len;
      if ((res = gnutls_cipher_init(&handle, r_jwe_get_alg_from_alg(alg), &key_g, &iv_g))) {
        y_log_message(Y_LOG_LEVEL_ERROR, "r_jwe_aesgcm_key_unwrap - Error gnutls_cipher_init: '%s'", gnutls_strerror(res));
        ret = RHN_ERROR_INVALID;
        break;
      }
      if ((res = gnutls_cipher_decrypt(handle, cipherkey, cipherkey_len))) {
        y_log_message(Y_LOG_LEVEL_ERROR, "r_jwe_aesgcm_key_unwrap - Error gnutls_cipher_decrypt: '%s'", gnutls_strerror(res));
        ret = RHN_ERROR;
        break;
      }
      if ((res = gnutls_cipher_tag(handle, tag, tag_len))) {
        y_log_message(Y_LOG_LEVEL_ERROR, "r_jwe_aesgcm_key_unwrap - Error gnutls_cipher_tag: '%s'", gnutls_strerror(res));
        ret = RHN_ERROR;
        break;
      }
      if (!o_base64url_encode(tag, tag_len, tag_b64url, &tag_b64url_len)) {
        y_log_message(Y_LOG_LEVEL_ERROR, "r_jwe_aesgcm_key_unwrap - Error o_base64url_encode tag");
        ret = RHN_ERROR;
        break;
      }
      tag_b64url[tag_b64url_len] = '\0';
      if (0 != o_strcmp((const char *)tag_b64url, r_jwe_get_header_str_value(jwe, "tag"))) {
        y_log_message(Y_LOG_LEVEL_ERROR, "r_jwe_aesgcm_key_unwrap - Invalid tag %s %s", tag_b64url, r_jwe_get_header_str_value(jwe, "tag"));
        ret = RHN_ERROR_INVALID;
        break;
      }
      if (r_jwe_set_cypher_key(jwe, cipherkey, cipherkey_len) != RHN_OK) {
        y_log_message(Y_LOG_LEVEL_ERROR, "r_jwe_aesgcm_key_unwrap - Error r_jwe_set_cypher_key");
        ret = RHN_ERROR;
      }

    } while (0);
    o_free(key);
    if (handle != NULL) {
      gnutls_cipher_deinit(handle);
    }
  } else {
    y_log_message(Y_LOG_LEVEL_ERROR, "r_jwe_aesgcm_key_unwrap - Error invalid key");
    ret = RHN_ERROR_INVALID;
  }
  return ret;
}

static int r_jwe_set_ptext_with_block(unsigned char * data, size_t data_len, unsigned char ** ptext, size_t * ptext_len, gnutls_cipher_algorithm_t alg, int cipher_cbc) {
  size_t b_size = (size_t)gnutls_cipher_get_block_size(alg);
  int ret;

  *ptext = NULL;
  if (cipher_cbc) {
    if (data_len % b_size) {
      *ptext_len = ((data_len/b_size)+1)*b_size;
    } else {
      *ptext_len = data_len;
    }
    if (*ptext_len) {
      if ((*ptext = o_malloc(*ptext_len)) != NULL) {
        memcpy(*ptext, data, data_len);
        memset(*ptext+data_len, (*ptext_len)-data_len, (*ptext_len)-data_len);
        ret = RHN_OK;
      } else {
        y_log_message(Y_LOG_LEVEL_ERROR, "r_jwe_set_ptext_with_block - Error allocating resources for ptext (1)");
        ret = RHN_ERROR_MEMORY;
      }
    } else {
      ret = RHN_ERROR;
    }
  } else {
    *ptext_len = data_len;
    if ((*ptext = o_malloc(data_len)) != NULL) {
      memcpy(*ptext, data, data_len);
      ret = RHN_OK;
    } else {
      y_log_message(Y_LOG_LEVEL_ERROR, "r_jwe_set_ptext_with_block - Error allocating resources for ptext (2)");
      ret = RHN_ERROR_MEMORY;
    }
  }
  return ret;
}

static int r_jwe_extract_header(jwe_t * jwe, json_t * j_header, uint32_t parse_flags, int x5u_flags) {
  int ret;
  jwk_t * jwk;

  if (json_is_object(j_header)) {
    ret = RHN_OK;

    if (json_object_get(j_header, "alg") != NULL) {
      if (0 != o_strcmp("RSA1_5", json_string_value(json_object_get(j_header, "alg"))) &&
      0 != o_strcmp("RSA-OAEP", json_string_value(json_object_get(j_header, "alg"))) &&
      0 != o_strcmp("RSA-OAEP-256", json_string_value(json_object_get(j_header, "alg"))) &&
      0 != o_strcmp("A128KW", json_string_value(json_object_get(j_header, "alg"))) &&
      0 != o_strcmp("A192KW", json_string_value(json_object_get(j_header, "alg"))) &&
      0 != o_strcmp("A256KW", json_string_value(json_object_get(j_header, "alg"))) &&
      0 != o_strcmp("dir", json_string_value(json_object_get(j_header, "alg"))) &&
      0 != o_strcmp("ECDH-ES", json_string_value(json_object_get(j_header, "alg"))) &&
      0 != o_strcmp("ECDH-ES+A128KW", json_string_value(json_object_get(j_header, "alg"))) &&
      0 != o_strcmp("ECDH-ES+A192KW", json_string_value(json_object_get(j_header, "alg"))) &&
      0 != o_strcmp("ECDH-ES+A256KW", json_string_value(json_object_get(j_header, "alg"))) &&
      0 != o_strcmp("A128GCMKW", json_string_value(json_object_get(j_header, "alg"))) &&
      0 != o_strcmp("A192GCMKW", json_string_value(json_object_get(j_header, "alg"))) &&
      0 != o_strcmp("A256GCMKW", json_string_value(json_object_get(j_header, "alg"))) &&
      0 != o_strcmp("PBES2-HS256+A128KW", json_string_value(json_object_get(j_header, "alg"))) &&
      0 != o_strcmp("PBES2-HS384+A192KW", json_string_value(json_object_get(j_header, "alg"))) &&
      0 != o_strcmp("PBES2-HS512+A256KW", json_string_value(json_object_get(j_header, "alg")))) {
        y_log_message(Y_LOG_LEVEL_ERROR, "r_jwe_extract_header - Invalid alg");
        ret = RHN_ERROR_PARAM;
      } else {
        jwe->alg = r_str_to_jwa_alg(json_string_value(json_object_get(j_header, "alg")));
      }
    }

    if (json_object_get(j_header, "enc") != NULL) {
      if (0 != o_strcmp("A128CBC-HS256", json_string_value(json_object_get(j_header, "enc"))) &&
      0 != o_strcmp("A192CBC-HS384", json_string_value(json_object_get(j_header, "enc"))) &&
      0 != o_strcmp("A256CBC-HS512", json_string_value(json_object_get(j_header, "enc"))) &&
      0 != o_strcmp("A128GCM", json_string_value(json_object_get(j_header, "enc"))) &&
      0 != o_strcmp("A192GCM", json_string_value(json_object_get(j_header, "enc"))) &&
      0 != o_strcmp("A256GCM", json_string_value(json_object_get(j_header, "enc")))) {
        y_log_message(Y_LOG_LEVEL_ERROR, "r_jwe_extract_header - Invalid enc");
        ret = RHN_ERROR_PARAM;
      } else {
        jwe->enc = r_str_to_jwa_enc(json_string_value(json_object_get(j_header, "enc")));
      }
    }

    if (json_string_length(json_object_get(j_header, "jku")) && (parse_flags&R_PARSE_HEADER_JKU)) {
      if (r_jwks_import_from_uri(jwe->jwks_pubkey, json_string_value(json_object_get(j_header, "jku")), x5u_flags) != RHN_OK) {
        y_log_message(Y_LOG_LEVEL_ERROR, "r_jwe_extract_header - Error loading jwks from uri %s", json_string_value(json_object_get(j_header, "jku")));
      }
    }

    if (json_object_get(j_header, "jwk") != NULL && (parse_flags&R_PARSE_HEADER_JWK)) {
      r_jwk_init(&jwk);
      if (r_jwk_import_from_json_t(jwk, json_object_get(j_header, "jwk")) == RHN_OK) {
        if (r_jwks_append_jwk(jwe->jwks_pubkey, jwk) != RHN_OK) {
          y_log_message(Y_LOG_LEVEL_ERROR, "r_jwe_extract_header - Error parsing header jwk");
          ret = RHN_ERROR;
        }
      } else {
        ret = RHN_ERROR_PARAM;
      }
      r_jwk_free(jwk);
    }

    if (json_object_get(j_header, "x5u") != NULL && (parse_flags&R_PARSE_HEADER_X5U)) {
      r_jwk_init(&jwk);
      if (r_jwk_import_from_x5u(jwk, x5u_flags, json_string_value(json_object_get(j_header, "x5u"))) == RHN_OK) {
        if (r_jwks_append_jwk(jwe->jwks_pubkey, jwk) != RHN_OK) {
          ret = RHN_ERROR;
        }
      } else {
        y_log_message(Y_LOG_LEVEL_ERROR, "r_jwe_extract_header - Error importing x5u");
        ret = RHN_ERROR_PARAM;
      }
      r_jwk_free(jwk);
    }

    if (json_object_get(j_header, "x5c") != NULL && (parse_flags&R_PARSE_HEADER_X5C)) {
      r_jwk_init(&jwk);
      if (r_jwk_import_from_x5c(jwk, json_string_value(json_array_get(json_object_get(j_header, "x5c"), 0))) == RHN_OK) {
        if (r_jwks_append_jwk(jwe->jwks_pubkey, jwk) != RHN_OK) {
          ret = RHN_ERROR;
        }
      } else {
        y_log_message(Y_LOG_LEVEL_ERROR, "r_jwe_extract_header - Error importing x5c");
        ret = RHN_ERROR_PARAM;
      }
      r_jwk_free(jwk);
    }
  } else {
    ret = RHN_ERROR_PARAM;
  }

  return ret;
}

static void r_jwe_remove_padding(unsigned char * text, size_t * text_len, unsigned int block_size) {
  unsigned char pad = text[(*text_len)-1], i;
  int pad_ok = 1;

  if (pad && pad < (unsigned char)block_size) {
    for (i=0; i<pad; i++) {
      if (text[((*text_len)-i-1)] != pad) {
        pad_ok = 0;
      }
    }
    if (pad_ok) {
      *text_len -= pad;
    }
  }
}

static int r_jwe_compute_hmac_tag(jwe_t * jwe, unsigned char * ciphertext, size_t cyphertext_len, const unsigned char * aad, unsigned char * tag, size_t * tag_len) {
  int ret, res;
  unsigned char al[8], * compute_hmac = NULL;
  uint64_t aad_len;
  size_t hmac_size = 0, aad_size = o_strlen((const char *)aad), i;
  gnutls_mac_algorithm_t mac = r_jwe_get_digest_from_enc(jwe->enc);

  aad_len = (uint64_t)(o_strlen((const char *)aad)*8);
  memset(al, 0, 8);
  for(i = 0; i < 8; i++) {
    al[i] = (uint8_t)((aad_len >> 8*(7 - i)) & 0xFF);
  }

  if ((compute_hmac = o_malloc(aad_size+jwe->iv_len+cyphertext_len+8)) != NULL) {
    if (aad_size) {
      memcpy(compute_hmac, aad, aad_size);
      hmac_size += aad_size;
    }
    memcpy(compute_hmac+hmac_size, jwe->iv, jwe->iv_len);
    hmac_size += jwe->iv_len;
    memcpy(compute_hmac+hmac_size, ciphertext, cyphertext_len);
    hmac_size += cyphertext_len;
    memcpy(compute_hmac+hmac_size, al, 8);
    hmac_size += 8;

    if (!(res = gnutls_hmac_fast(mac, jwe->key, jwe->key_len/2, compute_hmac, hmac_size, tag))) {
      *tag_len = gnutls_hmac_get_len(mac)/2;
      ret = RHN_OK;
    } else {
      y_log_message(Y_LOG_LEVEL_ERROR, "r_jwe_compute_hmac_tag - Error gnutls_hmac_fast: '%s'", gnutls_strerror(res));
      ret = RHN_ERROR;
    }
    o_free(compute_hmac);
  } else {
    y_log_message(Y_LOG_LEVEL_ERROR, "r_jwe_compute_hmac_tag - Error allocating resources for compute_hmac");
    ret = RHN_ERROR;
  }
  return ret;
}

static json_t * r_jwe_perform_key_encryption(jwe_t * jwe, jwa_alg alg, jwk_t * jwk, int x5u_flags, int * ret) {
  json_t * j_return = NULL;
  int res;
  unsigned int bits = 0;
  gnutls_pubkey_t g_pub = NULL;
  gnutls_datum_t plainkey, cypherkey = {NULL, 0};
  unsigned char * cypherkey_b64 = NULL, key[128] = {0};
  size_t cypherkey_b64_len = 0, key_len = 0, index = 0;
  const char * key_ref = NULL;
  json_t * j_element = NULL, * j_reference, * j_key_ref_array;
#if NETTLE_VERSION_NUMBER >= 0x030400
  uint8_t * cyphertext = NULL;
  size_t cyphertext_len = 0;
#endif
#if NETTLE_VERSION_NUMBER >= 0x030600
  json_t * jwk_priv = NULL;
#endif

  switch (alg) {
    case R_JWA_ALG_RSA1_5:
      res = r_jwk_key_type(jwk, &bits, x5u_flags);
      if (res & (R_KEY_TYPE_RSA|R_KEY_TYPE_PUBLIC) && bits >= 2048) {
        if (jwk != NULL && (g_pub = r_jwk_export_to_gnutls_pubkey(jwk, x5u_flags)) != NULL) {
          plainkey.data = jwe->key;
          plainkey.size = jwe->key_len;
          if (!(res = gnutls_pubkey_encrypt_data(g_pub, 0, &plainkey, &cypherkey))) {
            if ((cypherkey_b64 = o_malloc(cypherkey.size*2)) != NULL) {
              if (o_base64url_encode(cypherkey.data, cypherkey.size, cypherkey_b64, &cypherkey_b64_len)) {
                j_return = json_pack("{ss%s{ss}}", "encrypted_key", cypherkey_b64, cypherkey_b64_len, "header", "alg", r_jwa_alg_to_str(alg));
              } else {
                y_log_message(Y_LOG_LEVEL_ERROR, "r_jwe_perform_key_encryption - Error o_base64url_encode cypherkey_b64");
                *ret = RHN_ERROR;
              }
              o_free(cypherkey_b64);
            } else {
              y_log_message(Y_LOG_LEVEL_ERROR, "r_jwe_perform_key_encryption - Error o_malloc cypherkey_b64");
              *ret = RHN_ERROR_MEMORY;
            }
            gnutls_free(cypherkey.data);
          } else {
            y_log_message(Y_LOG_LEVEL_ERROR, "r_jwe_perform_key_encryption - Error gnutls_pubkey_encrypt_data: %s", gnutls_strerror(res));
            *ret = RHN_ERROR;
          }
        } else {
          y_log_message(Y_LOG_LEVEL_ERROR, "r_jwe_perform_key_encryption - Unable to export public key");
          *ret = RHN_ERROR;
        }
        gnutls_pubkey_deinit(g_pub);
      } else {
        y_log_message(Y_LOG_LEVEL_ERROR, "r_jwe_perform_key_encryption - Error invalid key type");
        *ret = RHN_ERROR_PARAM;
      }
      break;
#if NETTLE_VERSION_NUMBER >= 0x030400
    case R_JWA_ALG_RSA_OAEP:
    case R_JWA_ALG_RSA_OAEP_256:
      res = r_jwk_key_type(jwk, &bits, x5u_flags);
      if (res & (R_KEY_TYPE_RSA|R_KEY_TYPE_PUBLIC) && bits >= 2048) {
        if (jwk != NULL && (g_pub = r_jwk_export_to_gnutls_pubkey(jwk, x5u_flags)) != NULL) {
          if ((cyphertext = o_malloc(bits+1)) != NULL) {
            cyphertext_len = bits+1;
            if (_r_rsa_oaep_encrypt(g_pub, alg, jwe->key, jwe->key_len, cyphertext, &cyphertext_len) == RHN_OK) {
              if ((cypherkey_b64 = o_malloc(cyphertext_len*2)) != NULL) {
                if (o_base64url_encode(cyphertext, cyphertext_len, cypherkey_b64, &cypherkey_b64_len)) {
                  j_return = json_pack("{ss%s{ss}}", "encrypted_key", cypherkey_b64, cypherkey_b64_len, "header", "alg", r_jwa_alg_to_str(alg));
                } else {
                  y_log_message(Y_LOG_LEVEL_ERROR, "r_jwe_perform_key_encryption - Error o_base64url_encode cypherkey_b64");
                  *ret = RHN_ERROR;
                }
                o_free(cypherkey_b64);
              } else {
                y_log_message(Y_LOG_LEVEL_ERROR, "r_jwe_perform_key_encryption - Error o_malloc cypherkey_b64");
                *ret = RHN_ERROR_MEMORY;
              }
            } else {
              y_log_message(Y_LOG_LEVEL_ERROR, "r_jwe_perform_key_encryption - Error _r_rsa_oaep_encrypt");
              *ret = RHN_ERROR;
            }
          } else {
            y_log_message(Y_LOG_LEVEL_ERROR, "r_jwe_perform_key_encryption - Error allocating resources for cyphertext");
            *ret = RHN_ERROR_MEMORY;
          }
          o_free(cyphertext);
        } else {
          y_log_message(Y_LOG_LEVEL_ERROR, "r_jwe_perform_key_encryption - Unable to export public key");
          *ret = RHN_ERROR;
        }
        gnutls_pubkey_deinit(g_pub);
      } else {
        y_log_message(Y_LOG_LEVEL_ERROR, "r_jwe_perform_key_encryption - Error invalid key type");
        *ret = RHN_ERROR_PARAM;
      }
      break;
#endif
    case R_JWA_ALG_DIR:
      o_free(jwe->encrypted_key_b64url);
      jwe->encrypted_key_b64url = NULL;
      if (jwk != NULL) {
        if (r_jwk_key_type(jwk, &bits, x5u_flags) & R_KEY_TYPE_SYMMETRIC && bits == _r_get_key_size(jwe->enc)*8) {
          key_len = bits/8;
          if (r_jwk_export_to_symmetric_key(jwk, key, &key_len) != RHN_OK) {
            y_log_message(Y_LOG_LEVEL_ERROR, "r_jwe_perform_key_encryption - Error r_jwk_export_to_symmetric_key");
            *ret = RHN_ERROR;
          } else {
            if (r_jwe_set_cypher_key(jwe, key, key_len) != RHN_OK) {
              y_log_message(Y_LOG_LEVEL_ERROR, "r_jwe_perform_key_encryption - Error r_jwe_set_cypher_key");
              *ret = RHN_ERROR;
            } else {
              j_return = json_object();
            }
          }
        } else {
          y_log_message(Y_LOG_LEVEL_ERROR, "r_jwe_perform_key_encryption - Error invalid key type");
          *ret = RHN_ERROR_PARAM;
        }
      } else if (jwe->key != NULL && jwe->key_len > 0) {
        j_return = json_object();
      } else {
        y_log_message(Y_LOG_LEVEL_ERROR, "r_jwe_perform_key_encryption - Error no key available for alg 'dir'");
        *ret = RHN_ERROR_PARAM;
      }
      break;
    case R_JWA_ALG_A128GCMKW:
#if GNUTLS_VERSION_NUMBER >= 0x03060e
    case R_JWA_ALG_A192GCMKW:
#endif
    case R_JWA_ALG_A256GCMKW:
      if ((j_return = r_jwe_aesgcm_key_wrap(jwe, alg, jwk, x5u_flags, ret)) == NULL) {
        y_log_message(Y_LOG_LEVEL_ERROR, "r_jwe_perform_key_encryption - Error r_jwe_aesgcm_key_wrap");
      }
      break;
#if NETTLE_VERSION_NUMBER >= 0x030400
    case R_JWA_ALG_A128KW:
    case R_JWA_ALG_A192KW:
    case R_JWA_ALG_A256KW:
      if ((j_return = r_jwe_aes_key_wrap(jwe, alg, jwk, x5u_flags, ret)) == NULL) {
        y_log_message(Y_LOG_LEVEL_ERROR, "r_jwe_perform_key_encryption - Error r_jwe_aes_key_wrap");
      }
      break;
#endif
#if GNUTLS_VERSION_NUMBER >= 0x03060d
    case R_JWA_ALG_PBES2_H256:
    case R_JWA_ALG_PBES2_H384:
    case R_JWA_ALG_PBES2_H512:
      if ((j_return = r_jwe_pbes2_key_wrap(jwe, alg, jwk, x5u_flags, ret)) == NULL) {
        y_log_message(Y_LOG_LEVEL_ERROR, "r_jwe_perform_key_encryption - Error r_jwe_pbes2_key_wrap");
      }
      break;
#endif
#if NETTLE_VERSION_NUMBER >= 0x030600
    case R_JWA_ALG_ECDH_ES:
    case R_JWA_ALG_ECDH_ES_A128KW:
    case R_JWA_ALG_ECDH_ES_A192KW:
    case R_JWA_ALG_ECDH_ES_A256KW:
      res = r_jwk_key_type(jwk, &bits, x5u_flags);
      if (res & (R_KEY_TYPE_EC|R_KEY_TYPE_PUBLIC)) {
        if (r_jwks_size(jwe->jwks_privkey) == 1) {
          jwk_priv = r_jwks_get_at(jwe->jwks_privkey, 0);
        }
        if ((j_return = _r_jwe_ecdh_encrypt(jwe, alg, jwk, jwk_priv, res, bits, x5u_flags, ret)) == NULL) {
          y_log_message(Y_LOG_LEVEL_ERROR, "r_jwe_perform_key_encryption - Error _r_jwe_ecdh_encrypt");
        }
        r_jwk_free(jwk_priv);
      } else {
        y_log_message(Y_LOG_LEVEL_ERROR, "r_jwe_perform_key_encryption - invalid public key type");
        *ret = RHN_ERROR_PARAM;
      }
      break;
#endif
    default:
      y_log_message(Y_LOG_LEVEL_ERROR, "r_jwe_perform_key_encryption - Unsupported alg");
      *ret = RHN_ERROR_PARAM;
      break;
  }
  j_key_ref_array = json_array();
  json_object_foreach(json_object_get(j_return, "header"), key_ref, j_element) {
    j_reference = json_object_get(jwe->j_header, key_ref);
    if (j_reference == NULL) {
      j_reference = json_object_get(jwe->j_unprotected_header, key_ref);
    }
    if (j_reference != NULL && json_equal(j_reference, j_element)) {
      json_array_append_new(j_key_ref_array, json_string(key_ref));
    }
  }
  json_array_foreach(j_key_ref_array, index, j_element) {
    json_object_del(json_object_get(j_return, "header"), json_string_value(j_element));
  }
  json_decref(j_key_ref_array);
  if (!json_object_size(json_object_get(j_return, "header"))) {
    json_object_del(j_return, "header");
  }
  return j_return;
}

static int r_preform_key_decryption(jwe_t * jwe, jwa_alg alg, jwk_t * jwk, int x5u_flags) {
  int ret, res;
  gnutls_datum_t plainkey = {NULL, 0}, cypherkey;
  gnutls_privkey_t g_priv = NULL;
  unsigned int bits = 0;
  unsigned char * cypherkey_dec = NULL, * key = NULL;
  size_t cypherkey_dec_len = 0, key_len = 0;
#if NETTLE_VERSION_NUMBER >= 0x030400
  uint8_t * clearkey = NULL;
  size_t clearkey_len = 0;
#endif

  switch (alg) {
    case R_JWA_ALG_RSA1_5:
      if (r_jwk_key_type(jwk, &bits, x5u_flags) & (R_KEY_TYPE_RSA|R_KEY_TYPE_PRIVATE) && bits >= 2048) {
        if (jwk != NULL && !o_strnullempty((const char *)jwe->encrypted_key_b64url) && (g_priv = r_jwk_export_to_gnutls_privkey(jwk)) != NULL) {
          if ((cypherkey_dec = o_malloc(o_strlen((const char *)jwe->encrypted_key_b64url))) != NULL) {
            memset(cypherkey_dec, 0, o_strlen((const char *)jwe->encrypted_key_b64url));
            if (o_base64url_decode(jwe->encrypted_key_b64url, o_strlen((const char *)jwe->encrypted_key_b64url), cypherkey_dec, &cypherkey_dec_len)) {
              cypherkey.size = cypherkey_dec_len;
              cypherkey.data = cypherkey_dec;
              if (!(res = gnutls_privkey_decrypt_data(g_priv, 0, &cypherkey, &plainkey))) {
                if (r_jwe_set_cypher_key(jwe, plainkey.data, plainkey.size) == RHN_OK) {
                  ret = RHN_OK;
                } else {
                  y_log_message(Y_LOG_LEVEL_ERROR, "r_preform_key_decryption - Error r_jwe_set_cypher_key (RSA1_5)");
                  ret = RHN_ERROR;
                }
                gnutls_free(plainkey.data);
              } else if (res == GNUTLS_E_DECRYPTION_FAILED) {
                ret = RHN_ERROR_INVALID;
              } else {
                y_log_message(Y_LOG_LEVEL_ERROR, "r_preform_key_decryption - Error gnutls_privkey_decrypt_data: %s", gnutls_strerror(res));
                ret = RHN_ERROR;
              }
            } else {
              y_log_message(Y_LOG_LEVEL_ERROR, "r_preform_key_decryption - Error o_base64url_decode cypherkey_dec");
              ret = RHN_ERROR_PARAM;
            }
            o_free(cypherkey_dec);
          } else {
            y_log_message(Y_LOG_LEVEL_ERROR, "r_preform_key_decryption - Error o_malloc cypherkey_dec");
            ret = RHN_ERROR_MEMORY;
          }
        } else {
          y_log_message(Y_LOG_LEVEL_ERROR, "r_preform_key_decryption - Error invalid RSA1_5 input parameters");
          ret = RHN_ERROR_PARAM;
        }
        gnutls_privkey_deinit(g_priv);
      } else {
        y_log_message(Y_LOG_LEVEL_ERROR, "r_preform_key_decryption - Error invalid key size RSA1_5");
        ret = RHN_ERROR_INVALID;
      }
      break;
#if NETTLE_VERSION_NUMBER >= 0x030400
    case R_JWA_ALG_RSA_OAEP:
    case R_JWA_ALG_RSA_OAEP_256:
      if (r_jwk_key_type(jwk, &bits, x5u_flags) & (R_KEY_TYPE_RSA|R_KEY_TYPE_PRIVATE) && bits >= 2048) {
        if (jwk != NULL && !o_strnullempty((const char *)jwe->encrypted_key_b64url) && (g_priv = r_jwk_export_to_gnutls_privkey(jwk)) != NULL) {
          if ((cypherkey_dec = o_malloc(o_strlen((const char *)jwe->encrypted_key_b64url))) != NULL) {
            if (o_base64url_decode(jwe->encrypted_key_b64url, o_strlen((const char *)jwe->encrypted_key_b64url), cypherkey_dec, &cypherkey_dec_len)) {
              if ((clearkey = o_malloc(bits+1)) != NULL) {
                clearkey_len = bits+1;
                if (_r_rsa_oaep_decrypt(g_priv, alg, cypherkey_dec, cypherkey_dec_len, clearkey, &clearkey_len) == RHN_OK) {
                  if (_r_get_key_size(jwe->enc) == clearkey_len) {
                    if (r_jwe_set_cypher_key(jwe, clearkey, clearkey_len) == RHN_OK) {
                      ret = RHN_OK;
                    } else {
                      y_log_message(Y_LOG_LEVEL_ERROR, "r_preform_key_decryption - Error r_jwe_set_cypher_key (RSA_OAEP)");
                      ret = RHN_ERROR;
                    }
                  } else {
                    y_log_message(Y_LOG_LEVEL_ERROR, "r_preform_key_decryption - Error invalid key length");
                    ret = RHN_ERROR_PARAM;
                  }
                } else {
                  y_log_message(Y_LOG_LEVEL_ERROR, "r_preform_key_decryption - Error _r_rsa_oaep_decrypt");
                  ret = RHN_ERROR_INVALID;
                }
              } else {
                y_log_message(Y_LOG_LEVEL_ERROR, "r_preform_key_decryption - Error o_malloc clearkey");
                ret = RHN_ERROR_MEMORY;
              }
              o_free(clearkey);
            } else {
              y_log_message(Y_LOG_LEVEL_ERROR, "r_preform_key_decryption - Error o_base64url_decode cypherkey_dec");
              ret = RHN_ERROR_PARAM;
            }
            o_free(cypherkey_dec);
          } else {
            y_log_message(Y_LOG_LEVEL_ERROR, "r_preform_key_decryption - Error o_malloc cypherkey_dec");
            ret = RHN_ERROR_MEMORY;
          }
        } else {
          y_log_message(Y_LOG_LEVEL_ERROR, "r_preform_key_decryption - Error invalid RSA1-OAEP input parameters");
          ret = RHN_ERROR_PARAM;
        }
        gnutls_privkey_deinit(g_priv);
      } else {
        y_log_message(Y_LOG_LEVEL_ERROR, "r_preform_key_decryption - Error invalid key size RSA_OAEP");
        ret = RHN_ERROR_INVALID;
      }
      break;
#endif
    case R_JWA_ALG_DIR:
      o_free(jwe->encrypted_key_b64url);
      jwe->encrypted_key_b64url = NULL;
      if (jwk != NULL) {
        if (r_jwk_key_type(jwk, &bits, x5u_flags) & R_KEY_TYPE_SYMMETRIC && bits == _r_get_key_size(jwe->enc)*8) {
          key_len = (size_t)(bits/8);
          if ((key = o_malloc(key_len+4)) != NULL) {
            if (r_jwk_export_to_symmetric_key(jwk, key, &key_len) == RHN_OK) {
              o_free(jwe->encrypted_key_b64url);
              jwe->encrypted_key_b64url = NULL;
              ret = r_jwe_set_cypher_key(jwe, key, key_len);
            } else {
              y_log_message(Y_LOG_LEVEL_ERROR, "r_preform_key_decryption - Error r_jwk_export_to_symmetric_key");
              ret = RHN_ERROR_MEMORY;
            }
            o_free(key);
          } else {
            y_log_message(Y_LOG_LEVEL_ERROR, "r_preform_key_decryption - Error allocating resources for key");
            ret = RHN_ERROR_MEMORY;
          }
        } else {
          y_log_message(Y_LOG_LEVEL_ERROR, "r_preform_key_decryption - Error invalid key type");
          ret = RHN_ERROR_PARAM;
        }
      } else if (jwe->key != NULL && jwe->key_len > 0) {
        ret = RHN_OK;
      } else {
        y_log_message(Y_LOG_LEVEL_ERROR, "r_preform_key_decryption - Error no key available for alg 'dir'");
        ret = RHN_ERROR_INVALID;
      }
      break;
    case R_JWA_ALG_A128GCMKW:
#if GNUTLS_VERSION_NUMBER >= 0x03060e
    case R_JWA_ALG_A192GCMKW:
#endif
    case R_JWA_ALG_A256GCMKW:
      if ((res = r_jwe_aesgcm_key_unwrap(jwe, alg, jwk, x5u_flags)) == RHN_OK) {
        ret = RHN_OK;
      } else {
        y_log_message(Y_LOG_LEVEL_ERROR, "r_preform_key_decryption - Error r_jwe_aesgcm_key_unwrap");
        ret = res;
      }
      break;
#if NETTLE_VERSION_NUMBER >= 0x030400
    case R_JWA_ALG_A128KW:
    case R_JWA_ALG_A192KW:
    case R_JWA_ALG_A256KW:
      if ((res = r_jwe_aes_key_unwrap(jwe, alg, jwk, x5u_flags)) == RHN_OK) {
        ret = RHN_OK;
      } else {
        y_log_message(Y_LOG_LEVEL_ERROR, "r_preform_key_decryption - Error r_jwe_aes_key_unwrap");
        ret = res;
      }
      break;
#endif
#if GNUTLS_VERSION_NUMBER >= 0x03060d
    case R_JWA_ALG_PBES2_H256:
    case R_JWA_ALG_PBES2_H384:
    case R_JWA_ALG_PBES2_H512:
      if ((res = r_jwe_pbes2_key_unwrap(jwe, alg, jwk, x5u_flags)) == RHN_OK) {
        ret = RHN_OK;
      } else {
        y_log_message(Y_LOG_LEVEL_ERROR, "r_preform_key_decryption - Error r_jwe_pbes2_key_unwrap");
        ret = res;
      }
      break;
#endif
#if NETTLE_VERSION_NUMBER >= 0x030600
    case R_JWA_ALG_ECDH_ES:
    case R_JWA_ALG_ECDH_ES_A128KW:
    case R_JWA_ALG_ECDH_ES_A192KW:
    case R_JWA_ALG_ECDH_ES_A256KW:
      res = r_jwk_key_type(jwk, &bits, x5u_flags);
      if (res & (R_KEY_TYPE_EC|R_KEY_TYPE_PRIVATE) || res & (R_KEY_TYPE_EDDSA|R_KEY_TYPE_PRIVATE)) {
        if ((res = _r_jwe_ecdh_decrypt(jwe, alg, jwk, res, bits, x5u_flags)) == RHN_OK) {
          ret = RHN_OK;
        } else {
          if (res != RHN_ERROR_INVALID) {
            y_log_message(Y_LOG_LEVEL_ERROR, "r_preform_key_decryption - Error _r_jwe_ecdh_decrypt");
          }
          ret = res;
        }
      } else {
        y_log_message(Y_LOG_LEVEL_ERROR, "r_preform_key_decryption - invalid key type %d", res);
        ret = RHN_ERROR_INVALID;
      }
      break;
#endif
    default:
      y_log_message(Y_LOG_LEVEL_ERROR, "r_preform_key_decryption - Error unsupported algorithm");
      ret = RHN_ERROR_INVALID;
      break;
  }
  return ret;
}

int r_jwe_init(jwe_t ** jwe) {
  int ret;

  if (jwe != NULL) {
    if ((*jwe = o_malloc(sizeof(jwe_t))) != NULL) {
      if (((*jwe)->j_header = json_object()) != NULL) {
        if (r_jwks_init(&(*jwe)->jwks_pubkey) == RHN_OK) {
          if (r_jwks_init(&(*jwe)->jwks_privkey) == RHN_OK) {
            (*jwe)->header_b64url = NULL;
            (*jwe)->encrypted_key_b64url = NULL;
            (*jwe)->iv_b64url = NULL;
            (*jwe)->aad_b64url = NULL;
            (*jwe)->ciphertext_b64url = NULL;
            (*jwe)->auth_tag_b64url = NULL;
            (*jwe)->j_unprotected_header = NULL;
            (*jwe)->alg = R_JWA_ALG_UNKNOWN;
            (*jwe)->enc = R_JWA_ENC_UNKNOWN;
            (*jwe)->key = NULL;
            (*jwe)->key_len = 0;
            (*jwe)->iv = NULL;
            (*jwe)->iv_len = 0;
            (*jwe)->aad = NULL;
            (*jwe)->aad_len = 0;
            (*jwe)->payload = NULL;
            (*jwe)->payload_len = 0;
            (*jwe)->j_json_serialization = NULL;
            (*jwe)->token_mode = R_JSON_MODE_COMPACT;
            ret = RHN_OK;
          } else {
            y_log_message(Y_LOG_LEVEL_ERROR, "r_jwe_init - Error allocating resources for jwks_privkey");
            ret = RHN_ERROR_MEMORY;
          }
        } else {
          y_log_message(Y_LOG_LEVEL_ERROR, "r_jwe_init - Error allocating resources for jwks_pubkey");
          ret = RHN_ERROR_MEMORY;
        }
      } else {
        y_log_message(Y_LOG_LEVEL_ERROR, "r_jwe_init - Error allocating resources for j_header");
        ret = RHN_ERROR_MEMORY;
      }
    } else {
      y_log_message(Y_LOG_LEVEL_ERROR, "r_jwe_init - Error allocating resources for jwe");
      ret = RHN_ERROR_MEMORY;
    }
  } else {
    ret = RHN_ERROR_PARAM;
  }
  if (ret != RHN_OK && jwe != NULL) {
    r_jwe_free(*jwe);
    *jwe = NULL;
  }
  return ret;
}

void r_jwe_free(jwe_t * jwe) {
  if (jwe != NULL) {
    r_jwks_free(jwe->jwks_privkey);
    r_jwks_free(jwe->jwks_pubkey);
    o_free(jwe->header_b64url);
    o_free(jwe->encrypted_key_b64url);
    o_free(jwe->iv_b64url);
    o_free(jwe->aad_b64url);
    o_free(jwe->ciphertext_b64url);
    o_free(jwe->auth_tag_b64url);
    json_decref(jwe->j_header);
    json_decref(jwe->j_unprotected_header);
    json_decref(jwe->j_json_serialization);
    o_free(jwe->key);
    o_free(jwe->iv);
    o_free(jwe->aad);
    o_free(jwe->payload);
    o_free(jwe);
  }
}

jwe_t * r_jwe_copy(jwe_t * jwe) {
  jwe_t * jwe_copy = NULL;

  if (jwe != NULL) {
    if (r_jwe_init(&jwe_copy) == RHN_OK) {
      jwe_copy->alg = jwe->alg;
      jwe_copy->enc = jwe->enc;
      jwe_copy->token_mode = jwe->token_mode;
      if (r_jwe_set_payload(jwe_copy, jwe->payload, jwe->payload_len) == RHN_OK &&
          r_jwe_set_iv(jwe_copy, jwe->iv, jwe->iv_len) == RHN_OK &&
          r_jwe_set_aad(jwe_copy, jwe->aad, jwe->aad_len) == RHN_OK &&
          r_jwe_set_cypher_key(jwe_copy, jwe->key, jwe->key_len) == RHN_OK &&
          r_jwe_set_alg(jwe_copy, r_jwe_get_alg(jwe)) == RHN_OK) {
        jwe_copy->header_b64url = (unsigned char *)o_strdup((const char *)jwe->header_b64url);
        jwe_copy->encrypted_key_b64url = (unsigned char *)o_strdup((const char *)jwe->encrypted_key_b64url);
        jwe_copy->ciphertext_b64url = (unsigned char *)o_strdup((const char *)jwe->ciphertext_b64url);
        jwe_copy->auth_tag_b64url = (unsigned char *)o_strdup((const char *)jwe->auth_tag_b64url);
        r_jwks_free(jwe_copy->jwks_privkey);
        jwe_copy->jwks_privkey = r_jwks_copy(jwe->jwks_privkey);
        r_jwks_free(jwe_copy->jwks_pubkey);
        jwe_copy->jwks_pubkey = r_jwks_copy(jwe->jwks_pubkey);
        json_decref(jwe_copy->j_header);
        jwe_copy->j_header = json_deep_copy(jwe->j_header);
        jwe_copy->j_unprotected_header = json_deep_copy(jwe->j_unprotected_header);
        jwe_copy->j_json_serialization = json_deep_copy(jwe->j_json_serialization);
      } else {
        y_log_message(Y_LOG_LEVEL_ERROR, "r_jwe_copy - Error setting values");
        r_jwe_free(jwe_copy);
        jwe_copy = NULL;
      }
    }
  }
  return jwe_copy;
}

int r_jwe_set_payload(jwe_t * jwe, const unsigned char * payload, size_t payload_len) {
  int ret;

  if (jwe != NULL) {
    o_free(jwe->payload);
    if (payload != NULL && payload_len) {
      if ((jwe->payload = o_malloc(payload_len)) != NULL) {
        memcpy(jwe->payload, payload, payload_len);
        jwe->payload_len = payload_len;
        ret = RHN_OK;
      } else {
        y_log_message(Y_LOG_LEVEL_ERROR, "r_jwe_set_payload - Error allocating resources for payload");
        ret = RHN_ERROR_MEMORY;
      }
    } else {
      jwe->payload = NULL;
      jwe->payload_len = 0;
      ret = RHN_OK;
    }
  } else {
    ret = RHN_ERROR_PARAM;
  }
  return ret;
}

const unsigned char * r_jwe_get_payload(jwe_t * jwe, size_t * payload_len) {
  if (jwe != NULL) {
    if (payload_len != NULL) {
      *payload_len = jwe->payload_len;
    }
    return jwe->payload;
  }
  return NULL;
}

int r_jwe_set_cypher_key(jwe_t * jwe, const unsigned char * key, size_t key_len) {
  int ret;

  if (jwe != NULL) {
    o_free(jwe->key);
    if (key != NULL && key_len) {
      if ((jwe->key = o_malloc(key_len)) != NULL) {
        memcpy(jwe->key, key, key_len);
        jwe->key_len = key_len;
        ret = RHN_OK;
      } else {
        y_log_message(Y_LOG_LEVEL_ERROR, "r_jwe_set_cypher_key - Error allocating resources for key");
        ret = RHN_ERROR_MEMORY;
      }
    } else {
      jwe->key = NULL;
      jwe->key_len = 0;
      ret = RHN_OK;
    }
  } else {
    ret = RHN_ERROR_PARAM;
  }
  return ret;
}

const unsigned char * r_jwe_get_cypher_key(jwe_t * jwe, size_t * key_len) {
  if (jwe != NULL) {
    if (key_len != NULL) {
      *key_len = jwe->key_len;
    }
    return jwe->key;
  }
  return NULL;
}

int r_jwe_generate_cypher_key(jwe_t * jwe) {
  int ret;

  if (jwe != NULL && jwe->enc != R_JWA_ENC_UNKNOWN) {
    o_free(jwe->encrypted_key_b64url);
    jwe->encrypted_key_b64url = NULL;
    jwe->key_len = _r_get_key_size(jwe->enc);
    o_free(jwe->key);
    if (!jwe->key_len) {
      ret = RHN_ERROR_PARAM;
    } else if ((jwe->key = o_malloc(jwe->key_len)) != NULL) {
      if (!gnutls_rnd(GNUTLS_RND_KEY, jwe->key, jwe->key_len)) {
        ret = RHN_OK;
      } else {
        y_log_message(Y_LOG_LEVEL_ERROR, "r_jwe_generate_cypher_key - Error gnutls_rnd");
        ret = RHN_ERROR;
      }
    } else {
      y_log_message(Y_LOG_LEVEL_ERROR, "r_jwe_generate_cypher_key - Error allocating resources for key");
      ret = RHN_ERROR_MEMORY;
    }
  } else {
    y_log_message(Y_LOG_LEVEL_ERROR, "r_jwe_generate_cypher_key - Error input parameters");
    ret = RHN_ERROR_PARAM;
  }
  return ret;
}

int r_jwe_set_iv(jwe_t * jwe, const unsigned char * iv, size_t iv_len) {
  int ret;
  unsigned char * iv_b64 = NULL;
  size_t iv_b64_len = 0;

  if (jwe != NULL) {
    o_free(jwe->iv);
    if (iv != NULL && iv_len) {
      if ((jwe->iv = o_malloc(iv_len)) != NULL) {
        memcpy(jwe->iv, iv, iv_len);
        jwe->iv_len = iv_len;
        if ((iv_b64 = o_malloc(jwe->iv_len*2)) != NULL) {
          if (o_base64url_encode(jwe->iv, jwe->iv_len, iv_b64, &iv_b64_len)) {
            o_free(jwe->iv_b64url);
            jwe->iv_b64url = (unsigned char *)o_strndup((const char *)iv_b64, iv_b64_len);
            ret = RHN_OK;
          } else {
            y_log_message(Y_LOG_LEVEL_ERROR, "r_jwe_set_iv - Error o_base64url_encode iv_b64");
            ret = RHN_ERROR;
          }
          o_free(iv_b64);
        } else {
          y_log_message(Y_LOG_LEVEL_ERROR, "r_jwe_set_iv - Error allocating resources for iv_b64");
          ret = RHN_ERROR_MEMORY;
        }
        ret = RHN_OK;
      } else {
        y_log_message(Y_LOG_LEVEL_ERROR, "r_jwe_set_iv - Error allocating resources for iv");
        ret = RHN_ERROR_MEMORY;
      }
    } else {
      jwe->iv = NULL;
      jwe->iv_len = 0;
      ret = RHN_OK;
    }
  } else {
    ret = RHN_ERROR_PARAM;
  }
  return ret;
}

const unsigned char * r_jwe_get_iv(jwe_t * jwe, size_t * iv_len) {
  if (jwe != NULL) {
    if (iv_len != NULL) {
      *iv_len = jwe->iv_len;
    }
    return jwe->iv;
  }
  return NULL;
}

int r_jwe_set_aad(jwe_t * jwe, const unsigned char * aad, size_t aad_len) {
  int ret;
  unsigned char * aad_b64 = NULL;
  size_t aad_b64_len = 0;

  if (jwe != NULL) {
    o_free(jwe->aad_b64url);
    jwe->aad_b64url = NULL;
    o_free(jwe->aad);
    if (aad != NULL && aad_len) {
      if ((jwe->aad = o_malloc(aad_len)) != NULL) {
        memcpy(jwe->aad, aad, aad_len);
        jwe->aad_len = aad_len;
        if ((aad_b64 = o_malloc(jwe->aad_len*2)) != NULL) {
          if (o_base64url_encode(jwe->aad, jwe->aad_len, aad_b64, &aad_b64_len)) {
            o_free(jwe->aad_b64url);
            jwe->aad_b64url = (unsigned char *)o_strndup((const char *)aad_b64, aad_b64_len);
            ret = RHN_OK;
          } else {
            y_log_message(Y_LOG_LEVEL_ERROR, "r_jwe_set_aad - Error o_base64url_encode aad_b64");
            ret = RHN_ERROR;
          }
          o_free(aad_b64);
        } else {
          y_log_message(Y_LOG_LEVEL_ERROR, "r_jwe_set_aad - Error allocating resources for aad_b64");
          ret = RHN_ERROR_MEMORY;
        }
        ret = RHN_OK;
      } else {
        y_log_message(Y_LOG_LEVEL_ERROR, "r_jwe_set_aad - Error allocating resources for aad");
        ret = RHN_ERROR_MEMORY;
      }
    } else {
      jwe->aad = NULL;
      jwe->aad_len = 0;
      ret = RHN_OK;
    }
  } else {
    ret = RHN_ERROR_PARAM;
  }
  return ret;
}

const unsigned char * r_jwe_get_aad(jwe_t * jwe, size_t * aad_len) {
  if (jwe != NULL) {
    if (aad_len != NULL) {
      *aad_len = jwe->aad_len;
    }
    return jwe->aad;
  }
  return NULL;
}

int r_jwe_generate_iv(jwe_t * jwe) {
  int ret;
  unsigned char * iv_b64 = NULL;
  size_t iv_b64_len = 0;

  if (jwe != NULL && jwe->enc != R_JWA_ENC_UNKNOWN) {
    o_free(jwe->iv_b64url);
    jwe->iv_b64url = NULL;
    jwe->iv_len = gnutls_cipher_get_iv_size(_r_get_alg_from_enc(jwe->enc));
    o_free(jwe->iv);
    jwe->iv = NULL;
    if (jwe->iv_len) {
      if ((jwe->iv = o_malloc(jwe->iv_len)) != NULL) {
        if (!gnutls_rnd(GNUTLS_RND_NONCE, jwe->iv, jwe->iv_len)) {
          if ((iv_b64 = o_malloc(jwe->iv_len*2)) != NULL) {
            if (o_base64url_encode(jwe->iv, jwe->iv_len, iv_b64, &iv_b64_len)) {
              jwe->iv_b64url = (unsigned char *)o_strndup((const char *)iv_b64, iv_b64_len);
              ret = RHN_OK;
            } else {
              y_log_message(Y_LOG_LEVEL_ERROR, "r_jwe_generate_iv - Error o_base64url_encode iv_b64");
              ret = RHN_ERROR;
            }
            o_free(iv_b64);
          } else {
            y_log_message(Y_LOG_LEVEL_ERROR, "r_jwe_generate_iv - Error allocating resources for iv_b64");
            ret = RHN_ERROR_MEMORY;
          }
        } else {
          y_log_message(Y_LOG_LEVEL_ERROR, "r_jwe_generate_iv - Error gnutls_rnd");
          ret = RHN_ERROR;
        }
      } else {
        y_log_message(Y_LOG_LEVEL_ERROR, "r_jwe_generate_iv - Error allocating resources for iv");
        ret = RHN_ERROR_MEMORY;
      }
    } else {
      jwe->iv_b64url = (unsigned char *)o_strdup("");
      ret = RHN_OK;
    }
  } else {
    ret = RHN_ERROR_PARAM;
  }
  return ret;
}

int r_jwe_set_alg(jwe_t * jwe, jwa_alg alg) {
  int ret = RHN_OK;

  if (jwe != NULL) {
    jwe->alg = alg;
  } else {
    ret = RHN_ERROR_PARAM;
  }
  return ret;
}

jwa_alg r_jwe_get_alg(jwe_t * jwe) {
  if (jwe != NULL) {
    return jwe->alg;
  } else {
    return R_JWA_ALG_UNKNOWN;
  }
}

int r_jwe_set_enc(jwe_t * jwe, jwa_enc enc) {
  int ret = RHN_OK;

  if (jwe != NULL) {
    jwe->enc = enc;
  } else {
    ret = RHN_ERROR_PARAM;
  }
  return ret;
}

jwa_enc r_jwe_get_enc(jwe_t * jwe) {
  if (jwe != NULL) {
    return jwe->enc;
  } else {
    return R_JWA_ENC_UNKNOWN;
  }
}

const char * r_jwe_get_kid(jwe_t * jwe) {
  return r_jwe_get_header_str_value(jwe, "kid");
}

int r_jwe_set_header_str_value(jwe_t * jwe, const char * key, const char * str_value) {
  int ret;

  if (jwe != NULL) {
    if ((ret = _r_json_set_str_value(jwe->j_header, key, str_value)) == RHN_OK) {
      o_free(jwe->header_b64url);
      jwe->header_b64url = NULL;
    }
    return ret;
  } else {
    return RHN_ERROR_PARAM;
  }
}

int r_jwe_set_header_int_value(jwe_t * jwe, const char * key, rhn_int_t i_value) {
  int ret;

  if (jwe != NULL) {
    if ((ret = _r_json_set_int_value(jwe->j_header, key, i_value)) == RHN_OK) {
      o_free(jwe->header_b64url);
      jwe->header_b64url = NULL;
    }
    return ret;
  } else {
    return RHN_ERROR_PARAM;
  }
}

int r_jwe_set_header_json_t_value(jwe_t * jwe, const char * key, json_t * j_value) {
  int ret;

  if (jwe != NULL) {
    if ((ret = _r_json_set_json_t_value(jwe->j_header, key, j_value)) == RHN_OK) {
      o_free(jwe->header_b64url);
      jwe->header_b64url = NULL;
    }
    return ret;
  } else {
    ret = RHN_ERROR_PARAM;
  }
  return ret;
}

const char * r_jwe_get_header_str_value(jwe_t * jwe, const char * key) {
  if (jwe != NULL) {
    return _r_json_get_str_value(jwe->j_header, key);
  }
  return NULL;
}

rhn_int_t r_jwe_get_header_int_value(jwe_t * jwe, const char * key) {
  if (jwe != NULL) {
    return _r_json_get_int_value(jwe->j_header, key);
  }
  return 0;
}

json_t * r_jwe_get_header_json_t_value(jwe_t * jwe, const char * key) {
  if (jwe != NULL) {
    return _r_json_get_json_t_value(jwe->j_header, key);
  }
  return NULL;
}

json_t * r_jwe_get_full_header_json_t(jwe_t * jwe) {
  if (jwe != NULL) {
    return _r_json_get_full_json_t(jwe->j_header);
  }
  return NULL;
}

char * r_jwe_get_full_header_str(jwe_t * jwe) {
  char * to_return = NULL;
  if (jwe != NULL) {
    to_return = json_dumps(jwe->j_header, JSON_COMPACT);
  }
  return to_return;
}

json_t * r_jwe_get_full_unprotected_header_json_t(jwe_t * jwe) {
  if (jwe != NULL) {
    return _r_json_get_full_json_t(jwe->j_unprotected_header);
  }
  return NULL;
}

char * r_jwe_get_full_unprotected_header_str(jwe_t * jwe) {
  char * to_return = NULL;
  if (jwe != NULL) {
    to_return = json_dumps(jwe->j_unprotected_header, JSON_COMPACT);
  }
  return to_return;
}

int r_jwe_add_keys(jwe_t * jwe, jwk_t * jwk_privkey, jwk_t * jwk_pubkey) {
  int ret = RHN_OK;
  jwa_alg alg;

  if (jwe != NULL && (jwk_privkey != NULL || jwk_pubkey != NULL)) {
    if (jwk_privkey != NULL) {
      if (r_jwks_append_jwk(jwe->jwks_privkey, jwk_privkey) != RHN_OK) {
        y_log_message(Y_LOG_LEVEL_ERROR, "r_jwe_add_keys - Error setting jwk_privkey");
        ret = RHN_ERROR;
      }
      if (jwe->alg == R_JWA_ALG_UNKNOWN && (alg = r_str_to_jwa_alg(r_jwk_get_property_str(jwk_privkey, "alg"))) != R_JWA_ALG_NONE) {
        r_jwe_set_alg(jwe, alg);
      }
    }
    if (jwk_pubkey != NULL) {
      if (r_jwks_append_jwk(jwe->jwks_pubkey, jwk_pubkey) != RHN_OK) {
        y_log_message(Y_LOG_LEVEL_ERROR, "r_jwe_add_keys - Error setting jwk_pubkey");
        ret = RHN_ERROR;
      }
    }
  } else {
    ret = RHN_ERROR_PARAM;
  }
  return ret;
}

int r_jwe_add_jwks(jwe_t * jwe, jwks_t * jwks_privkey, jwks_t * jwks_pubkey) {
  size_t i;
  int ret, res;
  jwk_t * jwk;

  if (jwe != NULL && (jwks_privkey != NULL || jwks_pubkey != NULL)) {
    ret = RHN_OK;
    if (jwks_privkey != NULL) {
      for (i=0; ret==RHN_OK && i<r_jwks_size(jwks_privkey); i++) {
        jwk = r_jwks_get_at(jwks_privkey, i);
        if ((res = r_jwe_add_keys(jwe, jwk, NULL)) != RHN_OK) {
          y_log_message(Y_LOG_LEVEL_ERROR, "r_jwe_add_jwks - Error r_jwe_add_keys private key at %zu", i);
          ret = res;
        }
        r_jwk_free(jwk);
      }
    }
    if (jwks_pubkey != NULL) {
      for (i=0; ret==RHN_OK && i<r_jwks_size(jwks_pubkey); i++) {
        jwk = r_jwks_get_at(jwks_pubkey, i);
        if ((res = r_jwe_add_keys(jwe, NULL, jwk)) != RHN_OK) {
          y_log_message(Y_LOG_LEVEL_ERROR, "r_jwe_add_jwks - Error r_jwe_add_keys public key at %zu", i);
          ret = res;
        }
        r_jwk_free(jwk);
      }
    }
  } else {
    ret = RHN_ERROR_PARAM;
  }
  return ret;
}

int r_jwe_add_keys_json_str(jwe_t * jwe, const char * privkey, const char * pubkey) {
  int ret = RHN_OK;
  jwa_alg alg;
  jwk_t * j_privkey = NULL, * j_pubkey = NULL;

  if (jwe != NULL && (privkey != NULL || pubkey != NULL)) {
    if (privkey != NULL) {
      if (r_jwk_init(&j_privkey) == RHN_OK && r_jwk_import_from_json_str(j_privkey, privkey) == RHN_OK) {
        if (r_jwks_append_jwk(jwe->jwks_privkey, j_privkey) != RHN_OK) {
          y_log_message(Y_LOG_LEVEL_ERROR, "r_jwe_add_keys_json_str - Error setting privkey");
          ret = RHN_ERROR;
        }
        if (jwe->alg == R_JWA_ALG_UNKNOWN && (alg = r_str_to_jwa_alg(r_jwk_get_property_str(j_privkey, "alg"))) != R_JWA_ALG_NONE) {
          r_jwe_set_alg(jwe, alg);
        }
      } else {
        y_log_message(Y_LOG_LEVEL_ERROR, "r_jwe_add_keys_json_str - Error parsing privkey");
        ret = RHN_ERROR;
      }
      r_jwk_free(j_privkey);
    }
    if (pubkey != NULL) {
      if (r_jwk_init(&j_pubkey) == RHN_OK && r_jwk_import_from_json_str(j_pubkey, pubkey) == RHN_OK) {
        if (r_jwks_append_jwk(jwe->jwks_pubkey, j_pubkey) != RHN_OK) {
          y_log_message(Y_LOG_LEVEL_ERROR, "r_jwe_add_keys_json_str - Error setting pubkey");
          ret = RHN_ERROR;
        }
      } else {
        y_log_message(Y_LOG_LEVEL_ERROR, "r_jwe_add_keys_json_str - Error parsing pubkey");
        ret = RHN_ERROR;
      }
      r_jwk_free(j_pubkey);
    }
  } else {
    ret = RHN_ERROR_PARAM;
  }
  return ret;
}

int r_jwe_add_keys_json_t(jwe_t * jwe, json_t * privkey, json_t * pubkey) {
  int ret = RHN_OK;
  jwa_alg alg;
  jwk_t * j_privkey = NULL, * j_pubkey = NULL;

  if (jwe != NULL && (privkey != NULL || pubkey != NULL)) {
    if (privkey != NULL) {
      if (r_jwk_init(&j_privkey) == RHN_OK && r_jwk_import_from_json_t(j_privkey, privkey) == RHN_OK) {
        if (r_jwks_append_jwk(jwe->jwks_privkey, j_privkey) != RHN_OK) {
          y_log_message(Y_LOG_LEVEL_ERROR, "r_jwe_add_keys_json_t - Error setting privkey");
          ret = RHN_ERROR;
        }
        if (jwe->alg == R_JWA_ALG_UNKNOWN && (alg = r_str_to_jwa_alg(r_jwk_get_property_str(j_privkey, "alg"))) != R_JWA_ALG_NONE) {
          r_jwe_set_alg(jwe, alg);
        }
      } else {
        y_log_message(Y_LOG_LEVEL_ERROR, "r_jwe_add_keys_json_t - Error parsing privkey");
        ret = RHN_ERROR;
      }
      r_jwk_free(j_privkey);
    }
    if (pubkey != NULL) {
      if (r_jwk_init(&j_pubkey) == RHN_OK && r_jwk_import_from_json_t(j_pubkey, pubkey) == RHN_OK) {
        if (r_jwks_append_jwk(jwe->jwks_pubkey, j_pubkey) != RHN_OK) {
          y_log_message(Y_LOG_LEVEL_ERROR, "r_jwe_add_keys_json_t - Error setting pubkey");
          ret = RHN_ERROR;
        }
      } else {
        y_log_message(Y_LOG_LEVEL_ERROR, "r_jwe_add_keys_json_t - Error parsing pubkey");
        ret = RHN_ERROR;
      }
      r_jwk_free(j_pubkey);
    }
  } else {
    ret = RHN_ERROR_PARAM;
  }
  return ret;
}

int r_jwe_add_keys_pem_der(jwe_t * jwe, int format, const unsigned char * privkey, size_t privkey_len, const unsigned char * pubkey, size_t pubkey_len) {
  int ret = RHN_OK;
  jwa_alg alg;
  jwk_t * j_privkey = NULL, * j_pubkey = NULL;

  if (jwe != NULL && (privkey != NULL || pubkey != NULL)) {
    if (privkey != NULL) {
      if (r_jwk_init(&j_privkey) == RHN_OK && r_jwk_import_from_pem_der(j_privkey, R_X509_TYPE_PRIVKEY, format, privkey, privkey_len) == RHN_OK) {
        if (r_jwks_append_jwk(jwe->jwks_privkey, j_privkey) != RHN_OK) {
          y_log_message(Y_LOG_LEVEL_ERROR, "r_jwe_add_keys_pem_der - Error setting privkey");
          ret = RHN_ERROR;
        }
        if (jwe->alg == R_JWA_ALG_UNKNOWN && (alg = r_str_to_jwa_alg(r_jwk_get_property_str(j_privkey, "alg"))) != R_JWA_ALG_NONE) {
          r_jwe_set_alg(jwe, alg);
        }
      } else {
        y_log_message(Y_LOG_LEVEL_ERROR, "r_jwe_add_keys_pem_der - Error parsing privkey");
        ret = RHN_ERROR;
      }
      r_jwk_free(j_privkey);
    }
    if (pubkey != NULL) {
      if (r_jwk_init(&j_pubkey) == RHN_OK && r_jwk_import_from_pem_der(j_pubkey, R_X509_TYPE_PUBKEY, format, pubkey, pubkey_len) == RHN_OK) {
        if (r_jwks_append_jwk(jwe->jwks_pubkey, j_pubkey) != RHN_OK) {
          y_log_message(Y_LOG_LEVEL_ERROR, "r_jwe_add_keys_pem_der - Error setting pubkey");
          ret = RHN_ERROR;
        }
      } else {
        y_log_message(Y_LOG_LEVEL_ERROR, "r_jwe_add_keys_pem_der - Error parsing pubkey");
        ret = RHN_ERROR;
      }
      r_jwk_free(j_pubkey);
    }
  } else {
    ret = RHN_ERROR_PARAM;
  }
  return ret;
}

int r_jwe_add_keys_gnutls(jwe_t * jwe, gnutls_privkey_t privkey, gnutls_pubkey_t pubkey) {
  int ret = RHN_OK;
  jwa_alg alg;
  jwk_t * j_privkey = NULL, * j_pubkey = NULL;

  if (jwe != NULL && (privkey != NULL || pubkey != NULL)) {
    if (privkey != NULL) {
      if (r_jwk_init(&j_privkey) == RHN_OK && r_jwk_import_from_gnutls_privkey(j_privkey, privkey) == RHN_OK) {
        if (r_jwks_append_jwk(jwe->jwks_privkey, j_privkey) != RHN_OK) {
          y_log_message(Y_LOG_LEVEL_ERROR, "r_jwe_add_keys_gnutls - Error setting privkey");
          ret = RHN_ERROR;
        }
        if (jwe->alg == R_JWA_ALG_UNKNOWN && (alg = r_str_to_jwa_alg(r_jwk_get_property_str(j_privkey, "alg"))) != R_JWA_ALG_NONE) {
          r_jwe_set_alg(jwe, alg);
        }
      } else {
        y_log_message(Y_LOG_LEVEL_ERROR, "r_jwe_add_keys_gnutls - Error parsing privkey");
        ret = RHN_ERROR;
      }
      r_jwk_free(j_privkey);
    }
    if (pubkey != NULL) {
      if (r_jwk_init(&j_pubkey) == RHN_OK && r_jwk_import_from_gnutls_pubkey(j_pubkey, pubkey) == RHN_OK) {
        if (r_jwks_append_jwk(jwe->jwks_pubkey, j_pubkey) != RHN_OK) {
          y_log_message(Y_LOG_LEVEL_ERROR, "r_jwe_add_keys_gnutls - Error setting pubkey");
          ret = RHN_ERROR;
        }
      } else {
        y_log_message(Y_LOG_LEVEL_ERROR, "r_jwe_add_keys_gnutls - Error parsing pubkey");
        ret = RHN_ERROR;
      }
      r_jwk_free(j_pubkey);
    }
  } else {
    ret = RHN_ERROR_PARAM;
  }
  return ret;
}

int r_jwe_add_key_symmetric(jwe_t * jwe, const unsigned char * key, size_t key_len) {
  int ret = RHN_OK;
  jwa_alg alg;
  jwk_t * j_key = NULL;

  if (jwe != NULL && key != NULL && key_len) {
    if (r_jwk_init(&j_key) == RHN_OK && r_jwk_import_from_symmetric_key(j_key, key, key_len) == RHN_OK) {
      if (r_jwks_append_jwk(jwe->jwks_privkey, j_key) != RHN_OK || r_jwks_append_jwk(jwe->jwks_pubkey, j_key) != RHN_OK) {
        y_log_message(Y_LOG_LEVEL_ERROR, "r_jwe_add_enc_key_symmetric - Error setting key");
        ret = RHN_ERROR;
      }
      if (jwe->alg == R_JWA_ALG_UNKNOWN && (alg = r_str_to_jwa_alg(r_jwk_get_property_str(j_key, "alg"))) != R_JWA_ALG_NONE) {
        r_jwe_set_alg(jwe, alg);
      }
    } else {
      y_log_message(Y_LOG_LEVEL_ERROR, "r_jwe_add_enc_key_symmetric - Error parsing key");
      ret = RHN_ERROR;
    }
    r_jwk_free(j_key);
  } else {
    ret = RHN_ERROR_PARAM;
  }
  return ret;
}

jwks_t * r_jwe_get_jwks_privkey(jwe_t * jwe) {
  if (jwe != NULL) {
    return r_jwks_copy(jwe->jwks_privkey);
  } else {
    return NULL;
  }
}

jwks_t * r_jwe_get_jwks_pubkey(jwe_t * jwe) {
  if (jwe != NULL) {
    return r_jwks_copy(jwe->jwks_pubkey);
  } else {
    return NULL;
  }
}

int r_jwe_encrypt_payload(jwe_t * jwe) {
  int ret = RHN_OK, res;
  gnutls_cipher_hd_t handle;
  gnutls_datum_t key, iv;
  unsigned char * ptext = NULL, * text_zip = NULL, * ciphertext_b64url = NULL, tag[128] = {0}, * tag_b64url = NULL, * str_header_b64 = NULL, * aad = NULL;
  size_t ptext_len = 0, ciphertext_b64url_len = 0, tag_len = 0, tag_b64url_len = 0, str_header_b64_len = 0, text_zip_len = 0;
  char * str_header = NULL;
  int cipher_cbc;

  if (jwe != NULL &&
      jwe->payload != NULL &&
      jwe->payload_len &&
      jwe->enc != R_JWA_ENC_UNKNOWN &&
      jwe->key != NULL &&
      jwe->iv != NULL &&
      jwe->iv_len &&
      jwe->key_len == _r_get_key_size(jwe->enc) &&
      r_jwe_set_enc_header(jwe, jwe->j_header) == RHN_OK) {
    cipher_cbc = (jwe->enc == R_JWA_ENC_A128CBC || jwe->enc == R_JWA_ENC_A192CBC || jwe->enc == R_JWA_ENC_A256CBC);

    if ((str_header = json_dumps(jwe->j_header, JSON_COMPACT)) != NULL) {
      if ((str_header_b64 = o_malloc(o_strlen(str_header)*2)) != NULL) {
        if (o_base64url_encode((const unsigned char *)str_header, o_strlen(str_header), str_header_b64, &str_header_b64_len)) {
          o_free(jwe->header_b64url);
          jwe->header_b64url = (unsigned char *)o_strndup((const char *)str_header_b64, str_header_b64_len);
        } else {
          y_log_message(Y_LOG_LEVEL_ERROR, "r_jwe_encrypt_payload - Error o_base64url_encode str_header");
          ret = RHN_ERROR;
        }
        o_free(str_header_b64);
      } else {
        y_log_message(Y_LOG_LEVEL_ERROR, "r_jwe_encrypt_payload - Error allocating resources for str_header_b64");
        ret = RHN_ERROR_MEMORY;
      }
      o_free(str_header);
    } else {
      y_log_message(Y_LOG_LEVEL_ERROR, "r_jwe_encrypt_payload - Error json_dumps j_header");
      ret = RHN_ERROR;
    }

    ptext_len = gnutls_cipher_get_block_size(_r_get_alg_from_enc(jwe->enc));
    if (0 == o_strcmp("DEF", r_jwe_get_header_str_value(jwe, "zip"))) {
      if (_r_deflate_payload(jwe->payload, jwe->payload_len, &text_zip, &text_zip_len) == RHN_OK) {
        if (r_jwe_set_ptext_with_block(text_zip, text_zip_len, &ptext, &ptext_len, _r_get_alg_from_enc(jwe->enc), cipher_cbc) != RHN_OK) {
          y_log_message(Y_LOG_LEVEL_ERROR, "r_jwe_encrypt_payload - Error r_jwe_set_ptext_with_block");
          ret = RHN_ERROR;
        }
      } else {
        y_log_message(Y_LOG_LEVEL_ERROR, "r_jwe_encrypt_payload - Error _r_deflate_payload");
        ret = RHN_ERROR;
      }
      o_free(text_zip);
    } else {
      if (r_jwe_set_ptext_with_block(jwe->payload, jwe->payload_len, &ptext, &ptext_len, _r_get_alg_from_enc(jwe->enc), cipher_cbc) != RHN_OK) {
        y_log_message(Y_LOG_LEVEL_ERROR, "r_jwe_encrypt_payload - Error r_jwe_set_ptext_with_block");
        ret = RHN_ERROR;
      }
    }

    if (ret == RHN_OK) {
      if (cipher_cbc) {
        key.data = jwe->key+(jwe->key_len/2);
        key.size = jwe->key_len/2;
      } else {
        key.data = jwe->key;
        key.size = jwe->key_len;
      }
      iv.data = jwe->iv;
      iv.size = jwe->iv_len;
      if (!(res = gnutls_cipher_init(&handle, _r_get_alg_from_enc(jwe->enc), &key, &iv))) {
        if (jwe->aad_b64url == NULL || jwe->token_mode == R_JSON_MODE_COMPACT) {
          aad = (unsigned char *)o_strdup((const char *)jwe->header_b64url);
        } else {
          aad = (unsigned char *)msprintf("%s.%s", jwe->header_b64url, jwe->aad_b64url);
        }
        if (!cipher_cbc && (res = gnutls_cipher_add_auth(handle, aad, o_strlen((const char *)aad)))) {
          y_log_message(Y_LOG_LEVEL_ERROR, "r_jwe_encrypt_payload - Error gnutls_cipher_add_auth: '%s'", gnutls_strerror(res));
          ret = RHN_ERROR;
        }
        if (ret == RHN_OK) {
          if (!(res = gnutls_cipher_encrypt(handle, ptext, ptext_len))) {
            if ((ciphertext_b64url = o_malloc(2*ptext_len)) != NULL) {
              if (o_base64url_encode(ptext, ptext_len, ciphertext_b64url, &ciphertext_b64url_len)) {
                o_free(jwe->ciphertext_b64url);
                jwe->ciphertext_b64url = (unsigned char *)o_strndup((const char *)ciphertext_b64url, ciphertext_b64url_len);
              } else {
                y_log_message(Y_LOG_LEVEL_ERROR, "r_jwe_encrypt_payload - Error o_base64url_encode ciphertext");
                ret = RHN_ERROR;
              }
            } else {
              y_log_message(Y_LOG_LEVEL_ERROR, "r_jwe_encrypt_payload - Error allocating resources for ciphertext_b64url");
              ret = RHN_ERROR_MEMORY;
            }
            o_free(ciphertext_b64url);
          } else {
            y_log_message(Y_LOG_LEVEL_ERROR, "r_jwe_encrypt_payload - Error gnutls_cipher_encrypt: '%s'", gnutls_strerror(res));
            ret = RHN_ERROR;
          }
        } else if (!cipher_cbc) {
          y_log_message(Y_LOG_LEVEL_ERROR, "r_jwe_encrypt_payload - Error gnutls_cipher_add_auth: '%s'", gnutls_strerror(res));
          ret = RHN_ERROR;
        }
        if (ret == RHN_OK) {
          if (cipher_cbc) {
            if (r_jwe_compute_hmac_tag(jwe, ptext, ptext_len, aad, tag, &tag_len) != RHN_OK) {
              y_log_message(Y_LOG_LEVEL_ERROR, "r_jwe_encrypt_payload - Error r_jwe_compute_hmac_tag");
              ret = RHN_ERROR;
            }
          } else {
            tag_len = gnutls_cipher_get_tag_size(_r_get_alg_from_enc(jwe->enc));
            memset(tag, 0, tag_len);
            if ((res = gnutls_cipher_tag(handle, tag, tag_len))) {
              y_log_message(Y_LOG_LEVEL_ERROR, "r_jwe_encrypt_payload - Error gnutls_cipher_tag: '%s'", gnutls_strerror(res));
              ret = RHN_ERROR;
            }
          }
          if (ret == RHN_OK) {
            if ((tag_b64url = o_malloc(tag_len*2)) != NULL) {
              if (o_base64url_encode(tag, tag_len, tag_b64url, &tag_b64url_len)) {
                o_free(jwe->auth_tag_b64url);
                jwe->auth_tag_b64url = (unsigned char *)o_strndup((const char *)tag_b64url, tag_b64url_len);
              } else {
                y_log_message(Y_LOG_LEVEL_ERROR, "r_jwe_encrypt_payload - Error o_base64url_encode tag_b64url");
                ret = RHN_ERROR;
              }
              o_free(tag_b64url);
            } else {
              y_log_message(Y_LOG_LEVEL_ERROR, "r_jwe_encrypt_payload - Error allocating resources for tag_b64url");
              ret = RHN_ERROR_MEMORY;
            }
          }
        }
        o_free(aad);
        gnutls_cipher_deinit(handle);
      } else {
        y_log_message(Y_LOG_LEVEL_ERROR, "r_jwe_encrypt_payload - Error gnutls_cipher_init: '%s'", gnutls_strerror(res));
        ret = RHN_ERROR;
      }
    }
  } else {
    y_log_message(Y_LOG_LEVEL_ERROR, "r_jwe_encrypt_payload - Error input parameters");
    ret = RHN_ERROR_PARAM;
  }
  o_free(ptext);
  return ret;
}

static int gnutls_is_block_cipher(gnutls_cipher_algorithm_t alg)
{
  switch (alg) {
    case GNUTLS_CIPHER_3DES_CBC:
    case GNUTLS_CIPHER_AES_128_CBC:
    case GNUTLS_CIPHER_AES_256_CBC:
    case GNUTLS_CIPHER_CAMELLIA_128_CBC:
    case GNUTLS_CIPHER_CAMELLIA_256_CBC:
    case GNUTLS_CIPHER_AES_192_CBC:
    case GNUTLS_CIPHER_CAMELLIA_192_CBC :
    case GNUTLS_CIPHER_RC2_40_CBC :
    case GNUTLS_CIPHER_DES_CBC:
      return 1;
    default:
      return 0;
  }
}

int r_jwe_decrypt_payload(jwe_t * jwe) {
  int ret = RHN_OK, res;
  gnutls_cipher_hd_t handle;
  gnutls_datum_t key, iv;
  unsigned char * payload_enc = NULL, * ciphertext = NULL, * unzip = NULL, * aad = NULL;
  size_t payload_enc_len = 0, ciphertext_len = 0, unzip_len = 0;
  unsigned char tag[128], * tag_b64url = NULL;
  size_t tag_len = 0, tag_b64url_len = 0;
  size_t ciphertext_b64_len;
  int cipher_cbc;

<<<<<<< HEAD
  if (jwe != NULL && jwe->enc != R_JWA_ENC_UNKNOWN && (ciphertext_b64_len = o_strlen((const char *)jwe->ciphertext_b64url)) != 0 && o_strlen((const char *)jwe->iv_b64url) && jwe->key != NULL && jwe->key_len) {
    /* ensure payload_enc_buflen is a multiple of cipher_block_size
     * if the cipher is a block-mode cipher
     */
    if (gnutls_is_block_cipher(_r_get_alg_from_enc(jwe->enc))) {
      size_t ciphertext_decoded_len = (ciphertext_b64_len * 3) / 4;
      unsigned cipher_block_size = (unsigned)gnutls_cipher_get_block_size(_r_get_alg_from_enc(jwe->enc));
      if (ciphertext_decoded_len % cipher_block_size) {
        /* The ciphertext length is not a multiple of block size.
        * It can't possibly be valid */
        y_log_message(Y_LOG_LEVEL_ERROR, "r_jwe_decrypt_payload - Invalid ciphertext length");
        ret = RHN_ERROR_INVALID;
        return ret;
      }
    }
=======
  if (jwe != NULL && jwe->enc != R_JWA_ENC_UNKNOWN && !o_strnullempty((const char *)jwe->ciphertext_b64url) && !o_strnullempty((const char *)jwe->iv_b64url) && jwe->key != NULL && jwe->key_len && jwe->key_len == _r_get_key_size(jwe->enc)) {
>>>>>>> 95ef105f
    // Decode iv and payload_b64
    o_free(jwe->iv);
    if ((jwe->iv = o_malloc(o_strlen((const char *)jwe->iv_b64url))) != NULL) {
      if (o_base64url_decode(jwe->iv_b64url, o_strlen((const char *)jwe->iv_b64url), jwe->iv, &jwe->iv_len)) {
        jwe->iv = o_realloc(jwe->iv, jwe->iv_len);
        if ((payload_enc = o_malloc(ciphertext_b64_len)) != NULL && (ciphertext = o_malloc(ciphertext_b64_len)) != NULL) {
          if (!o_base64url_decode(jwe->ciphertext_b64url, ciphertext_b64_len, ciphertext, &ciphertext_len)) {
            y_log_message(Y_LOG_LEVEL_ERROR, "r_jwe_decrypt_payload - Error o_base64url_decode ciphertext");
            ret = RHN_ERROR;
          }
        } else {
          y_log_message(Y_LOG_LEVEL_ERROR, "r_jwe_decrypt_payload - Error allocating resources for payload_enc or ciphertext");
          ret = RHN_ERROR_MEMORY;
        }
      } else {
        y_log_message(Y_LOG_LEVEL_ERROR, "r_jwe_decrypt_payload - Error o_base64url_decode iv");
        ret = RHN_ERROR;
      }
    } else {
      y_log_message(Y_LOG_LEVEL_ERROR, "r_jwe_decrypt_payload - Error allocating resources for iv");
      ret = RHN_ERROR_MEMORY;
    }

    if (ret == RHN_OK) {
      if (jwe->enc == R_JWA_ENC_A128CBC || jwe->enc == R_JWA_ENC_A192CBC || jwe->enc == R_JWA_ENC_A256CBC) {
        key.data = jwe->key+(jwe->key_len/2);
        key.size = jwe->key_len/2;
        cipher_cbc = 1;
      } else {
        key.data = jwe->key;
        key.size = jwe->key_len;
        cipher_cbc = 0;
      }
      iv.data = jwe->iv;
      iv.size = jwe->iv_len;
      payload_enc_len = ciphertext_len;
      if (!(res = gnutls_cipher_init(&handle, _r_get_alg_from_enc(jwe->enc), &key, &iv))) {
        if (jwe->aad_b64url == NULL || jwe->token_mode == R_JSON_MODE_COMPACT) {
          aad = (unsigned char *)o_strdup((const char *)jwe->header_b64url);
        } else {
          aad = (unsigned char *)msprintf("%s.%s", jwe->header_b64url, jwe->aad_b64url);
        }
        if (!cipher_cbc && (res = gnutls_cipher_add_auth(handle, aad, o_strlen((const char *)aad)))) {
          y_log_message(Y_LOG_LEVEL_ERROR, "r_jwe_decrypt_payload - Error gnutls_cipher_add_auth: '%s'", gnutls_strerror(res));
          ret = RHN_ERROR;
        }
        if (!(res = gnutls_cipher_decrypt2(handle, ciphertext, ciphertext_len, payload_enc, payload_enc_len))) {
          if (cipher_cbc) {
            r_jwe_remove_padding(payload_enc, &payload_enc_len, gnutls_cipher_get_block_size(_r_get_alg_from_enc(jwe->enc)));
          }
          if (0 == o_strcmp("DEF", r_jwe_get_header_str_value(jwe, "zip"))) {
            if (_r_inflate_payload(payload_enc, payload_enc_len, &unzip, &unzip_len) == RHN_OK) {
              if (r_jwe_set_payload(jwe, unzip, unzip_len) != RHN_OK) {
                y_log_message(Y_LOG_LEVEL_ERROR, "r_jwe_decrypt_payload - Error r_jwe_set_payload");
                ret = RHN_ERROR;
              }
            } else {
              y_log_message(Y_LOG_LEVEL_ERROR, "r_jwe_decrypt_payload - Error _r_inflate_payload");
              ret = RHN_ERROR;
            }
            o_free(unzip);
          } else {
            if (r_jwe_set_payload(jwe, payload_enc, payload_enc_len) != RHN_OK) {
              y_log_message(Y_LOG_LEVEL_ERROR, "r_jwe_decrypt_payload - Error r_jwe_set_payload");
              ret = RHN_ERROR;
            }
          }
        } else if (res == GNUTLS_E_DECRYPTION_FAILED) {
          y_log_message(Y_LOG_LEVEL_ERROR, "r_jwe_decrypt_payload - decryption failed: '%s'", gnutls_strerror(res));
          ret = RHN_ERROR_INVALID;
        } else {
          y_log_message(Y_LOG_LEVEL_ERROR, "r_jwe_decrypt_payload - Error gnutls_cipher_decrypt: '%s'", gnutls_strerror(res));
          ret = RHN_ERROR;
        }
        if (ret == RHN_OK) {
          if (cipher_cbc) {
            if (r_jwe_compute_hmac_tag(jwe, ciphertext, ciphertext_len, aad, tag, &tag_len) != RHN_OK) {
              y_log_message(Y_LOG_LEVEL_ERROR, "r_jwe_decrypt_payload - Error r_jwe_compute_hmac_tag");
              ret = RHN_ERROR;
            }
          } else {
            tag_len = gnutls_cipher_get_tag_size(_r_get_alg_from_enc(jwe->enc));
            memset(tag, 0, tag_len);
            if ((res = gnutls_cipher_tag(handle, tag, tag_len))) {
              y_log_message(Y_LOG_LEVEL_ERROR, "r_jwe_decrypt_payload - Error gnutls_cipher_tag: '%s'", gnutls_strerror(res));
              ret = RHN_ERROR;
            }
          }
          if (ret == RHN_OK) {
            if ((tag_b64url = o_malloc(tag_len*2)) != NULL) {
              if (o_base64url_encode(tag, tag_len, tag_b64url, &tag_b64url_len)) {
                if (tag_b64url_len != o_strlen((const char *)jwe->auth_tag_b64url) || 0 != memcmp(tag_b64url, jwe->auth_tag_b64url, tag_b64url_len)) {
                  y_log_message(Y_LOG_LEVEL_ERROR, "r_jwe_decrypt_payload - Invalid tag");
                  ret = RHN_ERROR_INVALID;
                }
              } else {
                y_log_message(Y_LOG_LEVEL_ERROR, "r_jwe_decrypt_payload - Error o_base64url_encode tag_b64url");
                ret = RHN_ERROR;
              }
              o_free(tag_b64url);
            } else {
              y_log_message(Y_LOG_LEVEL_ERROR, "r_jwe_decrypt_payload - Error allocating resources for tag_b64url");
              ret = RHN_ERROR_MEMORY;
            }
          }
        }
        o_free(aad);
        gnutls_cipher_deinit(handle);
      } else {
        y_log_message(Y_LOG_LEVEL_ERROR, "r_jwe_decrypt_payload - Error gnutls_cipher_init: '%s'", gnutls_strerror(res));
        ret = RHN_ERROR;
      }
    }
  } else {
    y_log_message(Y_LOG_LEVEL_ERROR, "r_jwe_decrypt_payload - Error input parameters");
    ret = RHN_ERROR_PARAM;
  }
  o_free(payload_enc);
  o_free(ciphertext);

  return ret;
}

int r_jwe_encrypt_key(jwe_t * jwe, jwk_t * jwk_s, int x5u_flags) {
  int ret, res = RHN_OK;
  jwk_t * jwk = NULL;
  jwa_alg alg;
  const char * kid;
  json_t * j_header = NULL, * j_cur_header = NULL;

  if (jwe != NULL) {
    if (jwk_s != NULL) {
      jwk = r_jwk_copy(jwk_s);
      if (jwe->alg == R_JWA_ALG_UNKNOWN && (alg = r_str_to_jwa_alg(r_jwk_get_property_str(jwk, "alg"))) != R_JWA_ALG_NONE) {
        r_jwe_set_alg(jwe, alg);
      }
    } else {
      if (r_jwe_get_header_str_value(jwe, "kid") != NULL) {
        jwk = r_jwks_get_by_kid(jwe->jwks_pubkey, r_jwe_get_header_str_value(jwe, "kid"));
      } else if (r_jwks_size(jwe->jwks_pubkey) == 1) {
        jwk = r_jwks_get_at(jwe->jwks_pubkey, 0);
      }
    }
  }

  if (jwe != NULL && jwe->key != NULL && jwe->key_len && jwe->alg != R_JWA_ALG_UNKNOWN && jwe->alg != R_JWA_ALG_NONE) {
    if ((kid = r_jwk_get_property_str(jwk, "kid")) != NULL && r_jwe_get_header_str_value(jwe, "kid") == NULL) {
      r_jwe_set_header_str_value(jwe, "kid", kid);
    }
    if ((j_header = r_jwe_perform_key_encryption(jwe, jwe->alg, jwk, x5u_flags, &res)) != NULL) {
      j_cur_header = r_jwe_get_full_header_json_t(jwe);
      json_object_update(j_cur_header, json_object_get(j_header, "header"));
      r_jwe_set_full_header_json_t(jwe, j_cur_header);
      json_decref(j_cur_header);
      o_free(jwe->encrypted_key_b64url);
      jwe->encrypted_key_b64url = (unsigned char *)o_strdup(json_string_value(json_object_get(j_header, "encrypted_key")));
      json_decref(j_header);
      ret = RHN_OK;
    } else {
      y_log_message(Y_LOG_LEVEL_ERROR, "r_jwe_encrypt_key - Error r_jwe_perform_key_encryption");
      ret = res;
    }
  } else {
    y_log_message(Y_LOG_LEVEL_ERROR, "r_jwe_encrypt_key - invalid input parameters");
    ret = RHN_ERROR_PARAM;
  }

  r_jwk_free(jwk);
  return ret;
}

int r_jwe_decrypt_key(jwe_t * jwe, jwk_t * jwk_s, int x5u_flags) {
  int ret;
  jwk_t * jwk = NULL;

  if (jwe != NULL) {
    if (jwk_s != NULL) {
      jwk = r_jwk_copy(jwk_s);
    } else {
      if (r_jwe_get_header_str_value(jwe, "kid") != NULL) {
        jwk = r_jwks_get_by_kid(jwe->jwks_privkey, r_jwe_get_header_str_value(jwe, "kid"));
      } else if (r_jwks_size(jwe->jwks_privkey) == 1) {
        jwk = r_jwks_get_at(jwe->jwks_privkey, 0);
      }
    }
  }

  if (jwe != NULL && jwe->alg != R_JWA_ALG_UNKNOWN && jwe->alg != R_JWA_ALG_NONE) {
    ret = r_preform_key_decryption(jwe, jwe->alg, jwk, x5u_flags);
  } else {
    ret = RHN_ERROR_PARAM;
  }

  r_jwk_free(jwk);
  return ret;
}

int r_jwe_parse(jwe_t * jwe, const char * jwe_str, int x5u_flags) {
  return r_jwe_parsen(jwe, jwe_str, o_strlen(jwe_str), x5u_flags);
}

int r_jwe_parsen(jwe_t * jwe, const char * jwe_str, size_t jwe_str_len, int x5u_flags) {
  int ret;
  char * str = (char *)jwe_str;

  if (jwe != NULL && str != NULL && jwe_str_len) {
    while(isspace((unsigned char)*str) && jwe_str_len) {
      str++;
      jwe_str_len--;
    }

    if (0 == o_strncmp("ey", str, 2)) {
      ret = r_jwe_compact_parsen(jwe, jwe_str, jwe_str_len, x5u_flags);
    } else if (*str == '{') {
      ret = r_jwe_parsen_json_str(jwe, jwe_str, jwe_str_len, x5u_flags);
    } else {
      ret = RHN_ERROR_PARAM;
    }
  } else {
    ret = RHN_ERROR_PARAM;
  }
  return ret;
}

int r_jwe_advanced_parse(jwe_t * jwe, const char * jwe_str, uint32_t parse_flags, int x5u_flags) {
  return r_jwe_advanced_parsen(jwe, jwe_str, o_strlen(jwe_str), parse_flags, x5u_flags);
}

int r_jwe_advanced_parsen(jwe_t * jwe, const char * jwe_str, size_t jwe_str_len, uint32_t parse_flags, int x5u_flags) {
  int ret;
  char * str = (char *)jwe_str;

  if (jwe != NULL && str != NULL && jwe_str_len) {
    while(isspace((unsigned char)*str) && jwe_str_len) {
      str++;
      jwe_str_len--;
    }

    if (0 == o_strncmp("ey", str, 2)) {
      ret = r_jwe_advanced_compact_parsen(jwe, jwe_str, jwe_str_len, parse_flags, x5u_flags);
    } else if (*str == '{') {
      ret = r_jwe_advanced_parsen_json_str(jwe, jwe_str, jwe_str_len, parse_flags, x5u_flags);
    } else {
      ret = RHN_ERROR_PARAM;
    }
  } else {
    ret = RHN_ERROR_PARAM;
  }
  return ret;
}

int r_jwe_compact_parsen(jwe_t * jwe, const char * jwe_str, size_t jwe_str_len, int x5u_flags) {
  return r_jwe_advanced_compact_parsen(jwe, jwe_str, jwe_str_len, R_PARSE_HEADER_ALL, x5u_flags);
}

int r_jwe_compact_parse(jwe_t * jwe, const char * jwe_str, int x5u_flags) {
  return r_jwe_compact_parsen(jwe, jwe_str, o_strlen(jwe_str), x5u_flags);
}

int r_jwe_advanced_compact_parse(jwe_t * jwe, const char * jwe_str, uint32_t parse_flags, int x5u_flags) {
  return r_jwe_advanced_compact_parsen(jwe, jwe_str, o_strlen(jwe_str), parse_flags, x5u_flags);
}

int r_jwe_advanced_compact_parsen(jwe_t * jwe, const char * jwe_str, size_t jwe_str_len, uint32_t parse_flags, int x5u_flags) {
  int ret;
  char ** str_array = NULL;
  char * str_header = NULL, * token = NULL, * tmp;
  unsigned char * iv = NULL;
  size_t header_len = 0, cypher_key_len = 0, iv_len = 0, cypher_len = 0, tag_len = 0;
  json_t * j_header = NULL;

  if (jwe != NULL && jwe_str != NULL && jwe_str_len) {
    token = o_strndup(jwe_str, jwe_str_len);
    // Remove whitespaces and newlines
    tmp = str_replace(token, " ", "");
    o_free(token);
    token = tmp;
    tmp = str_replace(token, "\n", "");
    o_free(token);
    token = tmp;
    tmp = str_replace(token, "\t", "");
    o_free(token);
    token = tmp;
    tmp = str_replace(token, "\v", "");
    o_free(token);
    token = tmp;
    tmp = str_replace(token, "\f", "");
    o_free(token);
    token = tmp;
    tmp = str_replace(token, "\r", "");
    o_free(token);
    token = tmp;
    if (split_string(token, ".", &str_array) == 5) {
      // Check if all elements 0, 2 and 3 are base64url encoded
      if (o_base64url_decode((unsigned char *)str_array[0], o_strlen(str_array[0]), NULL, &header_len) &&
         (o_strnullempty(str_array[1]) || o_base64url_decode((unsigned char *)str_array[1], o_strlen(str_array[1]), NULL, &cypher_key_len)) &&
          o_base64url_decode((unsigned char *)str_array[2], o_strlen(str_array[2]), NULL, &iv_len) &&
          o_base64url_decode((unsigned char *)str_array[3], o_strlen(str_array[3]), NULL, &cypher_len) &&
          o_base64url_decode((unsigned char *)str_array[4], o_strlen(str_array[4]), NULL, &tag_len)) {
        ret = RHN_OK;
        jwe->token_mode = R_JSON_MODE_COMPACT;
        do {
          // Decode header
          if ((str_header = o_malloc(header_len+4)) == NULL) {
            y_log_message(Y_LOG_LEVEL_ERROR, "r_jwe_compact_parsen - Error allocating resources for str_header");
            ret = RHN_ERROR_MEMORY;
            break;
          }

          if (!o_base64url_decode((unsigned char *)str_array[0], o_strlen(str_array[0]), (unsigned char *)str_header, &header_len)) {
            y_log_message(Y_LOG_LEVEL_ERROR, "r_jwe_compact_parsen - Error o_base64url_decode str_header");
            ret = RHN_ERROR_PARAM;
            break;
          }
          str_header[header_len] = '\0';

          if ((j_header = json_loads(str_header, JSON_DECODE_ANY, NULL)) == NULL) {
            y_log_message(Y_LOG_LEVEL_ERROR, "r_jwe_compact_parsen - Error json_loads str_header");
            ret = RHN_ERROR_PARAM;
            break;
          }

          if (r_jwe_extract_header(jwe, j_header, parse_flags, x5u_flags) != RHN_OK) {
            y_log_message(Y_LOG_LEVEL_ERROR, "r_jwe_compact_parsen - error extracting header params");
            ret = RHN_ERROR_PARAM;
            break;
          }
          json_decref(jwe->j_header);

          jwe->j_header = json_incref(j_header);

          // Decode iv
          if ((iv = o_malloc(iv_len+4)) == NULL) {
            y_log_message(Y_LOG_LEVEL_ERROR, "r_jwe_compact_parsen - Error allocating resources for iv");
            ret = RHN_ERROR_MEMORY;
            break;
          }

          if (!o_base64url_decode((unsigned char *)str_array[2], o_strlen(str_array[2]), iv, &iv_len)) {
            y_log_message(Y_LOG_LEVEL_ERROR, "r_jwe_compact_parsen - Error o_base64url_decode iv");
            ret = RHN_ERROR_PARAM;
            break;
          }

          if (r_jwe_set_iv(jwe, iv, iv_len) != RHN_OK) {
            y_log_message(Y_LOG_LEVEL_ERROR, "r_jwe_compact_parsen - Error r_jwe_set_iv");
            ret = RHN_ERROR;
            break;
          }

          o_free(jwe->header_b64url);
          jwe->header_b64url = (unsigned char *)o_strdup(str_array[0]);
          o_free(jwe->aad_b64url);
          jwe->aad_b64url = (unsigned char *)o_strdup(str_array[0]);
          o_free(jwe->encrypted_key_b64url);
          jwe->encrypted_key_b64url = (unsigned char *)o_strdup(str_array[1]);
          o_free(jwe->iv_b64url);
          jwe->iv_b64url = (unsigned char *)o_strdup(str_array[2]);
          o_free(jwe->ciphertext_b64url);
          jwe->ciphertext_b64url = (unsigned char *)o_strdup(str_array[3]);
          o_free(jwe->auth_tag_b64url);
          jwe->auth_tag_b64url = (unsigned char *)o_strdup(str_array[4]);
        } while (0);
        json_decref(j_header);
        o_free(str_header);
        o_free(iv);
      } else {
        ret = RHN_ERROR_PARAM;
      }
    } else {
      ret = RHN_ERROR_PARAM;
    }
    free_string_array(str_array);
    o_free(token);
  } else {
    ret = RHN_ERROR_PARAM;
  }
  return ret;
}

int r_jwe_parse_json_str(jwe_t * jwe, const char * jwe_json_str, int x5u_flags) {
  return r_jwe_parsen_json_str(jwe, jwe_json_str, o_strlen(jwe_json_str), x5u_flags);
}

int r_jwe_parsen_json_str(jwe_t * jwe, const char * jwe_json_str, size_t jwe_json_str_len, int x5u_flags) {
  json_t * jwe_json = NULL;
  int ret;

  jwe_json = json_loadb(jwe_json_str, jwe_json_str_len, JSON_DECODE_ANY, NULL);
  ret = r_jwe_parse_json_t(jwe, jwe_json, x5u_flags);
  json_decref(jwe_json);

  return ret;
}

int r_jwe_parse_json_t(jwe_t * jwe, json_t * jwe_json, int x5u_flags) {
  return r_jwe_advanced_parse_json_t(jwe, jwe_json, R_PARSE_HEADER_ALL, x5u_flags);
}

int r_jwe_advanced_parse_json_str(jwe_t * jwe, const char * jwe_json_str, uint32_t parse_flags, int x5u_flags) {
  return r_jwe_advanced_parsen_json_str(jwe, jwe_json_str, o_strlen(jwe_json_str), parse_flags, x5u_flags);
}

int r_jwe_advanced_parsen_json_str(jwe_t * jwe, const char * jwe_json_str, size_t jwe_json_str_len, uint32_t parse_flags, int x5u_flags) {
  json_t * jwe_json = NULL;
  int ret;

  jwe_json = json_loadb(jwe_json_str, jwe_json_str_len, JSON_DECODE_ANY, NULL);
  ret = r_jwe_advanced_parse_json_t(jwe, jwe_json, parse_flags, x5u_flags);
  json_decref(jwe_json);

  return ret;
}

int r_jwe_advanced_parse_json_t(jwe_t * jwe, json_t * jwe_json, uint32_t parse_flags, int x5u_flags) {
  int ret;
  size_t header_len = 0, cypher_key_len = 0, iv_len = 0, index = 0;;
  char * str_header = NULL;
  json_t * j_header = NULL, * j_recipient;
  unsigned char * iv = NULL;

  if (jwe != NULL && json_is_object(jwe_json)) {
    if (json_string_length(json_object_get(jwe_json, "protected")) &&
        json_string_length(json_object_get(jwe_json, "iv")) &&
        json_string_length(json_object_get(jwe_json, "ciphertext")) &&
        json_string_length(json_object_get(jwe_json, "tag"))) {
      ret = RHN_OK;
      r_jwe_set_cypher_key(jwe, NULL, 0);
      r_jwe_set_iv(jwe, NULL, 0);
      r_jwe_set_aad(jwe, NULL, 0);
      r_jwe_set_payload(jwe, NULL, 0);
      o_free(jwe->header_b64url);
      jwe->header_b64url = NULL;
      o_free(jwe->encrypted_key_b64url);
      jwe->encrypted_key_b64url = NULL;
      o_free(jwe->iv_b64url);
      jwe->iv_b64url = NULL;
      o_free(jwe->ciphertext_b64url);
      jwe->ciphertext_b64url = NULL;
      o_free(jwe->auth_tag_b64url);
      jwe->auth_tag_b64url = NULL;
      o_free(jwe->aad_b64url);
      jwe->aad_b64url = NULL;
      json_decref(jwe->j_header);
      jwe->j_header = json_object();
      json_decref(jwe->j_unprotected_header);
      jwe->j_unprotected_header = NULL;
      do {
        json_decref(jwe->j_json_serialization);
        if ((jwe->j_json_serialization = json_deep_copy(jwe_json)) == NULL) {
          y_log_message(Y_LOG_LEVEL_ERROR, "r_jwe_parse_json_t - Error setting j_json_serialization");
          ret = RHN_ERROR;
          break;
        }

        if (json_object_get(jwe_json, "unprotected") != NULL && r_jwe_set_full_unprotected_header_json_t(jwe, json_object_get(jwe_json, "unprotected")) != RHN_OK) {
          y_log_message(Y_LOG_LEVEL_ERROR, "r_jwe_parse_json_t - Error r_jwe_set_full_unprotected_header_json_t");
          ret = RHN_ERROR_PARAM;
          break;
        }

        if (!o_base64url_decode((unsigned char *)json_string_value(json_object_get(jwe_json, "protected")), json_string_length(json_object_get(jwe_json, "protected")), NULL, &header_len)) {
          y_log_message(Y_LOG_LEVEL_ERROR, "r_jwe_parse_json_t - Error invalid protected base64");
          ret = RHN_ERROR_PARAM;
          break;
        }

        if ((str_header = o_malloc(header_len+4)) == NULL) {
          y_log_message(Y_LOG_LEVEL_ERROR, "r_jwe_parse_json_t - Error allocating resources for str_header");
          ret = RHN_ERROR_PARAM;
          break;
        }

        if (!o_base64url_decode((unsigned char *)json_string_value(json_object_get(jwe_json, "protected")), json_string_length(json_object_get(jwe_json, "protected")), (unsigned char *)str_header, &header_len)) {
          y_log_message(Y_LOG_LEVEL_ERROR, "r_jwe_parse_json_t - Error invalid protected base64");
          ret = RHN_ERROR_PARAM;
          break;
        }
        str_header[header_len] = '\0';

        if ((j_header = json_loads(str_header, JSON_DECODE_ANY, NULL)) == NULL) {
          y_log_message(Y_LOG_LEVEL_ERROR, "r_jwe_parse_json_t - Error json_loads str_header");
          ret = RHN_ERROR_PARAM;
          break;
        }

        if (r_jwe_extract_header(jwe, j_header, parse_flags, x5u_flags) != RHN_OK) {
          y_log_message(Y_LOG_LEVEL_ERROR, "r_jwe_parse_json_t - error extracting header params");
          ret = RHN_ERROR_PARAM;
          break;
        }
        json_decref(jwe->j_header);

        jwe->j_header = json_incref(j_header);

        // Decode iv
        if (!o_base64url_decode((unsigned char *)json_string_value(json_object_get(jwe_json, "iv")), json_string_length(json_object_get(jwe_json, "iv")), NULL, &iv_len)) {
          y_log_message(Y_LOG_LEVEL_ERROR, "r_jwe_parse_json_t - Error invalid iv base64");
          ret = RHN_ERROR_PARAM;
          break;
        }

        if ((iv = o_malloc(iv_len+4)) == NULL) {
          y_log_message(Y_LOG_LEVEL_ERROR, "r_jwe_parse_json_t - Error allocating resources for iv");
          ret = RHN_ERROR_MEMORY;
          break;
        }

        if (!o_base64url_decode((unsigned char *)json_string_value(json_object_get(jwe_json, "iv")), json_string_length(json_object_get(jwe_json, "iv")), iv, &iv_len)) {
          y_log_message(Y_LOG_LEVEL_ERROR, "r_jwe_parse_json_t - Error o_base64url_decode iv");
          ret = RHN_ERROR_PARAM;
          break;
        }

        if (r_jwe_set_iv(jwe, iv, iv_len) != RHN_OK) {
          y_log_message(Y_LOG_LEVEL_ERROR, "r_jwe_parse_json_t - Error r_jwe_set_iv");
          ret = RHN_ERROR;
          break;
        }
        jwe->header_b64url = (unsigned char *)o_strdup(json_string_value(json_object_get(jwe_json, "protected")));
        jwe->ciphertext_b64url = (unsigned char *)o_strdup(json_string_value(json_object_get(jwe_json, "ciphertext")));
        jwe->auth_tag_b64url = (unsigned char *)o_strdup(json_string_value(json_object_get(jwe_json, "tag")));
        jwe->aad_b64url = (unsigned char *)o_strdup(json_string_value(json_object_get(jwe_json, "aad")));

      } while (0);
      json_decref(j_header);
      o_free(str_header);
      o_free(iv);
      if (ret == RHN_OK) {
        if (json_array_size(json_object_get(jwe_json, "recipients"))) {
          jwe->token_mode = R_JSON_MODE_GENERAL;
          json_array_foreach(json_object_get(jwe_json, "recipients"), index, j_recipient) {
            if (!json_is_object(j_recipient)) {
              y_log_message(Y_LOG_LEVEL_ERROR, "r_jwe_parse_json_t - Invalid recipient at index %zu, must be a JSON object", index);
              ret = RHN_ERROR_PARAM;
              break;
            } else {
              if (!o_base64url_decode((const unsigned char*)json_string_value(json_object_get(j_recipient, "encrypted_key")), json_string_length(json_object_get(j_recipient, "encrypted_key")), NULL, &cypher_key_len)) {
                y_log_message(Y_LOG_LEVEL_ERROR, "r_jwe_parse_json_t - Error at index %zu, invalid encrypted_key base64 %s", index);
                ret = RHN_ERROR_PARAM;
                break;
              }
              if (json_object_get(j_recipient, "header") != NULL && !json_is_object(json_object_get(j_recipient, "header"))) {
                y_log_message(Y_LOG_LEVEL_ERROR, "r_jwe_parse_json_t - Invalid header at index %zu, must be a JSON object", index);
                ret = RHN_ERROR_PARAM;
                break;
              }
            }
          }
        } else {
          jwe->token_mode = R_JSON_MODE_FLATTENED;
          jwe->encrypted_key_b64url = (unsigned char *)o_strdup(json_string_value(json_object_get(jwe_json, "encrypted_key")));
          if (json_object_get(jwe_json, "header") == NULL || r_jwe_extract_header(jwe, json_object_get(jwe_json, "header"), parse_flags, x5u_flags) == RHN_OK) {
            json_object_update_missing(jwe->j_header, json_object_get(jwe_json, "header"));
          } else {
            y_log_message(Y_LOG_LEVEL_ERROR, "r_jwe_parse_json_t - error extracting header params");
            ret = RHN_ERROR_PARAM;
          }
        }
      }
    } else {
      y_log_message(Y_LOG_LEVEL_ERROR, "r_jwe_parse_json_t - Error invalid content");
      ret = RHN_ERROR_PARAM;
    }
  } else {
    y_log_message(Y_LOG_LEVEL_ERROR, "r_jwe_parse_json_t - Error input parameters");
    ret = RHN_ERROR_PARAM;
  }
  return ret;
}

jwe_t * r_jwe_quick_parse(const char * jwe_str, uint32_t parse_flags, int x5u_flags) {
  return r_jwe_quick_parsen(jwe_str, o_strlen(jwe_str), parse_flags, x5u_flags);
}

jwe_t * r_jwe_quick_parsen(const char * jwe_str, size_t jwe_str_len, uint32_t parse_flags, int x5u_flags) {
  jwe_t * jwe = NULL;
  int ret;
  
  if (r_jwe_init(&jwe) == RHN_OK) {
    ret = r_jwe_advanced_parsen(jwe, jwe_str, jwe_str_len, parse_flags, x5u_flags);
    if (ret != RHN_OK) {
      r_jwe_free(jwe);
      jwe = NULL;
    }
  } else {
    r_jwe_free(jwe);
    jwe = NULL;
  }
  return jwe;
}

int r_jwe_decrypt(jwe_t * jwe, jwk_t * jwk_privkey, int x5u_flags) {
  int ret, res;
  json_t * j_recipient = NULL, * j_header, * j_cur_header;
  size_t index = 0, i;
  jwk_t * jwk = NULL, * cur_jwk = NULL;
  jwa_alg alg;

  if (jwe != NULL) {
    if (jwk_privkey != NULL) {
      jwk = r_jwk_copy(jwk_privkey);
    } else {
      if (r_jwe_get_header_str_value(jwe, "kid") != NULL) {
        jwk = r_jwks_get_by_kid(jwe->jwks_privkey, r_jwe_get_header_str_value(jwe, "kid"));
      } else if (r_jwks_size(jwe->jwks_privkey) == 1) {
        jwk = r_jwks_get_at(jwe->jwks_privkey, 0);
      }
    }
  }

  if (jwe != NULL) {
    if (jwe->token_mode == R_JSON_MODE_GENERAL) {
      ret = RHN_ERROR_INVALID;
      o_free(jwe->encrypted_key_b64url);
      j_header = r_jwe_get_full_header_json_t(jwe);
      json_array_foreach(json_object_get(jwe->j_json_serialization, "recipients"), index, j_recipient) {
        j_cur_header = json_deep_copy(j_header);
        json_object_update(j_cur_header, json_object_get(j_recipient, "header"));
        r_jwe_set_full_header_json_t(jwe, j_cur_header);
        json_decref(j_cur_header);
        jwe->encrypted_key_b64url = (unsigned char *)json_string_value(json_object_get(j_recipient, "encrypted_key"));
        alg = r_jwe_get_alg(jwe);
        if (json_object_get(jwe->j_unprotected_header, "alg") != NULL) {
          alg = r_str_to_jwa_alg(json_string_value(json_object_get(jwe->j_unprotected_header, "alg")));
        }
        if (json_object_get(json_object_get(j_recipient, "header"), "alg") != NULL) {
          alg = r_str_to_jwa_alg(json_string_value(json_object_get(json_object_get(j_recipient, "header"), "alg")));
        }
        if (alg != R_JWA_ALG_UNKNOWN && alg != R_JWA_ALG_ECDH_ES) {
          if (jwk_privkey != NULL) {
            if (r_jwk_get_property_str(jwk_privkey, "kid") == NULL || json_object_get(json_object_get(j_recipient, "header"), "kid") == NULL || 0 == o_strcmp(json_string_value(json_object_get(json_object_get(j_recipient, "header"), "kid")), r_jwk_get_property_str(jwk_privkey, "kid"))) {
              if ((res = r_preform_key_decryption(jwe, alg, jwk_privkey, x5u_flags)) != RHN_ERROR_INVALID) {
                ret = res;
                break;
              }
            }
          } else {
            if (json_object_get(json_object_get(j_recipient, "header"), "kid") != NULL) {
              cur_jwk = r_jwks_get_by_kid(jwe->jwks_privkey, json_string_value(json_object_get(json_object_get(j_recipient, "header"), "kid")));
              if ((res = r_preform_key_decryption(jwe, alg, cur_jwk, x5u_flags)) != RHN_ERROR_INVALID) {
                ret = res;
                r_jwk_free(cur_jwk);
                break;
              }
              r_jwk_free(cur_jwk);
            } else {
              for (i=0; i<r_jwks_size(jwe->jwks_privkey); i++) {
                cur_jwk = r_jwks_get_at(jwe->jwks_privkey, i);
                if ((res = r_preform_key_decryption(jwe, alg, cur_jwk, x5u_flags)) != RHN_ERROR_INVALID) {
                  ret = res;
                  r_jwk_free(cur_jwk);
                  break;
                }
                r_jwk_free(cur_jwk);
              }
              if (ret != RHN_ERROR_INVALID) {
                break;
              }
            }
          }
          cur_jwk = NULL;
        } else if (alg == R_JWA_ALG_ECDH_ES) {
          y_log_message(Y_LOG_LEVEL_DEBUG, "r_jwe_decrypt - Unsupported algorithm ECDH-ES on general serialization");
        } else {
          y_log_message(Y_LOG_LEVEL_ERROR, "r_jwe_decrypt - Invalid alg value at index %zu: %d", index, (alg));
          ret = RHN_ERROR_PARAM;
        }
      }
      r_jwe_set_full_header_json_t(jwe, j_header);
      json_decref(j_header);
      jwe->encrypted_key_b64url = NULL;
      if (ret == RHN_OK) {
        ret = r_jwe_decrypt_payload(jwe);
      }
    } else {
      j_header = r_jwe_get_full_header_json_t(jwe);
      j_cur_header = json_deep_copy(j_header);
      json_object_update(j_cur_header, json_object_get(j_recipient, "header"));
      if (jwe->j_unprotected_header != NULL) {
        json_object_update(j_cur_header, jwe->j_unprotected_header);
      }
      r_jwe_set_full_header_json_t(jwe, j_cur_header);
      json_decref(j_cur_header);
      if ((res = r_jwe_decrypt_key(jwe, jwk, x5u_flags)) == RHN_OK && (res = r_jwe_decrypt_payload(jwe)) == RHN_OK) {
        ret = RHN_OK;
      } else {
        if (res != RHN_ERROR_INVALID) {
          y_log_message(Y_LOG_LEVEL_ERROR, "r_jwe_decrypt - Error decrypting data");
        }
        ret = res;
      }
      r_jwe_set_full_header_json_t(jwe, j_header);
      json_decref(j_header);
    }
  } else {
    ret = RHN_ERROR_PARAM;
  }
  r_jwk_free(jwk);
  return ret;
}

char * r_jwe_serialize(jwe_t * jwe, jwk_t * jwk_pubkey, int x5u_flags) {
  char * jwe_str = NULL;
  int res = RHN_OK;
  unsigned int bits = 0;
  unsigned char * key = NULL;
  size_t key_len = 0;

  if (jwk_pubkey != NULL && jwe != NULL && jwe->alg == R_JWA_ALG_DIR) {
    if (r_jwk_key_type(jwk_pubkey, &bits, x5u_flags) & R_KEY_TYPE_SYMMETRIC && bits == _r_get_key_size(jwe->enc)*8) {
      key_len = (size_t)(bits/8);
      if ((key = o_malloc(key_len+4)) != NULL) {
        if (r_jwk_export_to_symmetric_key(jwk_pubkey, key, &key_len) == RHN_OK) {
          res = r_jwe_set_cypher_key(jwe, key, key_len);
        } else {
          y_log_message(Y_LOG_LEVEL_ERROR, "r_jwe_serialize - Error r_jwk_export_to_symmetric_key");
          res = RHN_ERROR_MEMORY;
        }
        o_free(key);
      } else {
        y_log_message(Y_LOG_LEVEL_ERROR, "r_jwe_serialize - Error allocating resources for key");
        res = RHN_ERROR_MEMORY;
      }
    } else {
      y_log_message(Y_LOG_LEVEL_ERROR, "r_jwe_serialize - Error invalid key type");
      res = RHN_ERROR_PARAM;
    }
  } else {
    res = RHN_OK;
  }

  if (res == RHN_OK) {
    if (jwe->key == NULL || !jwe->key_len) {
      if (r_jwe_generate_cypher_key(jwe) != RHN_OK) {
        y_log_message(Y_LOG_LEVEL_ERROR, "r_jwe_serialize - Error r_jwe_generate_cypher_key");
        res = RHN_ERROR;
      }
    }
    if (jwe->iv == NULL || !jwe->iv_len) {
      if (r_jwe_generate_iv(jwe) != RHN_OK) {
        y_log_message(Y_LOG_LEVEL_ERROR, "r_jwe_serialize - Error r_jwe_generate_iv");
        res = RHN_ERROR;
      }
    }
  }
  if (res == RHN_OK && r_jwe_set_alg_header(jwe, jwe->j_header) == RHN_OK && r_jwe_encrypt_key(jwe, jwk_pubkey, x5u_flags) == RHN_OK && r_jwe_encrypt_payload(jwe) == RHN_OK) {
    jwe_str = msprintf("%s.%s.%s.%s.%s",
                      jwe->header_b64url,
                      jwe->encrypted_key_b64url!=NULL?(const char *)jwe->encrypted_key_b64url:"",
                      jwe->iv_b64url,
                      jwe->ciphertext_b64url,
                      jwe->auth_tag_b64url);

  } else {
    y_log_message(Y_LOG_LEVEL_ERROR, "r_jwe_serialize - Error input parameters");
  }
  return jwe_str;
}

char * r_jwe_serialize_json_str(jwe_t * jwe, jwks_t * jwks_pubkey, int x5u_flags, int mode) {
  json_t * j_result = r_jwe_serialize_json_t(jwe, jwks_pubkey, x5u_flags, mode);
  char * str_result = json_dumps(j_result, JSON_COMPACT);
  json_decref(j_result);
  return str_result;
}

json_t * r_jwe_serialize_json_t(jwe_t * jwe, jwks_t * jwks_pubkey, int x5u_flags, int mode) {
  json_t * j_return = NULL, * j_result;
  jwk_t * jwk = NULL;
  jwa_alg alg = R_JWA_ALG_NONE;
  const char * kid = NULL;
  size_t i = 0;
  int res = RHN_OK;

  if (jwks_pubkey == NULL) {
    jwks_pubkey = jwe->jwks_pubkey;
  }
  if (jwe != NULL && r_jwks_size(jwks_pubkey)) {
    jwe->token_mode = mode;
    if (mode == R_JSON_MODE_FLATTENED) {
      if ((kid = r_jwe_get_header_str_value(jwe, "kid")) != NULL) {
        jwk = r_jwks_get_by_kid(jwks_pubkey, kid);
      } else {
        jwk = r_jwks_get_at(jwks_pubkey, 0);
        kid = r_jwk_get_property_str(jwk, "kid");
      }
      alg = r_str_to_jwa_alg(r_jwk_get_property_str(jwk, "alg"));
      if (alg == R_JWA_ALG_UNKNOWN) {
        alg = jwe->alg;
      }
      if (jwe->key == NULL || !jwe->key_len) {
        if (r_jwe_generate_cypher_key(jwe) != RHN_OK) {
          y_log_message(Y_LOG_LEVEL_ERROR, "r_jwe_serialize_json_t - Error r_jwe_generate_cypher_key");
          res = RHN_ERROR;
        }
      }
      if (jwe->iv == NULL || !jwe->iv_len) {
        if (r_jwe_generate_iv(jwe) != RHN_OK) {
          y_log_message(Y_LOG_LEVEL_ERROR, "r_jwe_serialize_json_t - Error r_jwe_generate_iv");
          res = RHN_ERROR;
        }
      }
      if (res == RHN_OK) {
        if ((j_result = r_jwe_perform_key_encryption(jwe, alg, jwk, x5u_flags, &res)) != NULL) {
          if (r_jwe_encrypt_payload(jwe) == RHN_OK) {
            if ((kid = r_jwe_get_header_str_value(jwe, "kid")) == NULL) {
              kid = r_jwk_get_property_str(jwk, "kid");
            }
            j_return = json_pack("{ss sO* ss ss ss sO*}", "protected", jwe->header_b64url,
                                                          "encrypted_key", json_object_get(j_result, "encrypted_key"),
                                                          "iv", jwe->iv_b64url,
                                                          "ciphertext", jwe->ciphertext_b64url,
                                                          "tag", jwe->auth_tag_b64url,
                                                          "header", json_object_get(j_result, "header"));
            if (jwe->aad_b64url != NULL) {
              json_object_set_new(j_return, "aad", json_string((const char *)jwe->aad_b64url));
            }
            if (jwe->j_unprotected_header != NULL) {
              json_object_set_new(j_return, "unprotected", json_deep_copy(jwe->j_unprotected_header));
            }
            if (kid != NULL) {
              json_object_set_new(json_object_get(j_return, "header"), "kid", json_string(kid));
            }
          } else {
            y_log_message(Y_LOG_LEVEL_ERROR, "r_jwe_serialize_json_t - Error input parameters");
          }
        } else {
          y_log_message(Y_LOG_LEVEL_ERROR, "r_jwe_serialize_json_t - Error invalid encryption key");
        }
        json_decref(j_result);
      }
      r_jwk_free(jwk);
    } else if (mode == R_JSON_MODE_GENERAL) {
      if (jwe->key == NULL || !jwe->key_len) {
        if (r_jwe_generate_cypher_key(jwe) != RHN_OK) {
          y_log_message(Y_LOG_LEVEL_ERROR, "r_jwe_serialize_json_t - Error r_jwe_generate_cypher_key");
          res = RHN_ERROR;
        }
      }
      if (jwe->iv == NULL || !jwe->iv_len) {
        if (r_jwe_generate_iv(jwe) != RHN_OK) {
          y_log_message(Y_LOG_LEVEL_ERROR, "r_jwe_serialize_json_t - Error r_jwe_generate_iv");
          res = RHN_ERROR;
        }
      }
      if (res == RHN_OK && r_jwe_encrypt_payload(jwe) == RHN_OK) {
        j_return = json_pack("{ss ss ss ss s[]}", "protected", jwe->header_b64url,
                                              "iv", jwe->iv_b64url,
                                              "ciphertext", jwe->ciphertext_b64url,
                                              "tag", jwe->auth_tag_b64url,
                                              "recipients");
        if (jwe->aad_b64url != NULL) {
          json_object_set_new(j_return, "aad", json_string((const char *)jwe->aad_b64url));
        }
        if (jwe->j_unprotected_header != NULL) {
          json_object_set_new(j_return, "unprotected", json_deep_copy(jwe->j_unprotected_header));
        }
      } else {
        y_log_message(Y_LOG_LEVEL_ERROR, "r_jwe_serialize_json_t - Error input parameters");
      }
      //r_jwe_set_header_str_value(jwe, "alg", NULL);
      for (i=0; i<r_jwks_size(jwks_pubkey); i++) {
        jwk = r_jwks_get_at(jwks_pubkey, i);
        kid = r_jwk_get_property_str(jwk, "kid");
        if ((alg = r_jwe_get_alg(jwe)) == R_JWA_ALG_UNKNOWN || alg == R_JWA_ALG_NONE) {
          alg = r_str_to_jwa_alg(r_jwk_get_property_str(jwk, "alg"));
        }
        if (alg != R_JWA_ALG_UNKNOWN && alg != R_JWA_ALG_ECDH_ES) {
          if ((j_result = r_jwe_perform_key_encryption(jwe, alg, jwk, x5u_flags, &res)) != NULL) {
            if (json_object_get(jwe->j_header, "kid") == NULL && json_object_get(jwe->j_unprotected_header, "kid") == NULL) {
              json_object_set_new(json_object_get(j_result, "header"), "kid", json_string(r_jwk_get_property_str(jwk, "kid")));
            }
            json_array_append(json_object_get(j_return, "recipients"), j_result);
          } else {
            y_log_message(Y_LOG_LEVEL_ERROR, "r_jwe_serialize_json_t - Error invalid encryption key at index %zu", i);
          }
          json_decref(j_result);
        } else if (alg == R_JWA_ALG_ECDH_ES) {
          y_log_message(Y_LOG_LEVEL_DEBUG, "r_jwe_serialize_json_t - Unsupported algorithm for JWE with multiple recipients");
        } else {
          y_log_message(Y_LOG_LEVEL_ERROR, "r_jwe_serialize_json_t - Error invalid encryption algorithm at index %zu", i);
        }
        r_jwk_free(jwk);
      }
      if (!json_array_size(json_object_get(j_return, "recipients"))) {
        json_decref(j_return);
        j_return = NULL;
      }
    }
    json_decref(jwe->j_json_serialization);
    jwe->j_json_serialization = json_deep_copy(j_return);
  } else {
    y_log_message(Y_LOG_LEVEL_ERROR, "r_jwe_serialize_json_t - Error input parameters");
  }
  return j_return;
}

int r_jwe_set_full_header_json_t(jwe_t * jwe, json_t * j_header) {
  int ret = RHN_OK;
  jwa_alg alg;
  jwa_enc enc;

  if (jwe != NULL && json_is_object(j_header)) {
    if (json_object_get(j_header, "alg") != NULL) {
      if ((alg = r_str_to_jwa_alg(json_string_value(json_object_get(j_header, "alg")))) != R_JWA_ALG_UNKNOWN) {
        jwe->alg = alg;
      } else {
        y_log_message(Y_LOG_LEVEL_ERROR, "r_jwe_set_full_header_json_t - Error invalid alg parameter");
        ret = RHN_ERROR_PARAM;
      }
    }
    if (json_object_get(j_header, "enc") != NULL) {
      if ((enc = r_str_to_jwa_enc(json_string_value(json_object_get(j_header, "enc")))) != R_JWA_ENC_UNKNOWN) {
        jwe->enc = enc;
      } else {
        y_log_message(Y_LOG_LEVEL_ERROR, "r_jwe_set_full_header_json_t - Error invalid enc parameter");
        ret = RHN_ERROR_PARAM;
      }
    }
    if (ret == RHN_OK) {
      json_decref(jwe->j_header);
      if ((jwe->j_header = json_deep_copy(j_header)) == NULL) {
        y_log_message(Y_LOG_LEVEL_ERROR, "r_jwe_set_full_header_json_t - Error setting header");
        ret = RHN_ERROR_MEMORY;
      }
    }
  } else {
    y_log_message(Y_LOG_LEVEL_ERROR, "r_jwe_set_full_header_json_t - Error input parameters");
    ret = RHN_ERROR_PARAM;
  }
  return ret;
}

int r_jwe_set_full_header_json_str(jwe_t * jwe, const char * str_header) {
  int ret;
  json_t * j_header = json_loads(str_header, JSON_DECODE_ANY, NULL);

  ret = r_jwe_set_full_header_json_t(jwe, j_header);
  json_decref(j_header);

  return ret;
}

int r_jwe_set_full_unprotected_header_json_t(jwe_t * jwe, json_t * j_unprotected_header) {
  int ret = RHN_OK;

  if (jwe != NULL && json_is_object(j_unprotected_header)) {
    json_decref(jwe->j_unprotected_header);
    if ((jwe->j_unprotected_header = json_deep_copy(j_unprotected_header)) != NULL) {
    } else {
      y_log_message(Y_LOG_LEVEL_ERROR, "r_jwe_set_full_unprotected_header_json_t - Error setting header");
      ret = RHN_ERROR_MEMORY;
    }
  } else {
    y_log_message(Y_LOG_LEVEL_ERROR, "r_jwe_set_full_unprotected_header_json_t - Error input parameters");
    ret = RHN_ERROR_PARAM;
  }
  return ret;
}

int r_jwe_set_full_unprotected_header_json_str(jwe_t * jwe, const char * str_unprotected_header) {
  int ret;
  json_t * j_unprotected_header = json_loads(str_unprotected_header, JSON_DECODE_ANY, NULL);

  ret = r_jwe_set_full_unprotected_header_json_t(jwe, j_unprotected_header);
  json_decref(j_unprotected_header);

  return ret;
}

int r_jwe_set_properties(jwe_t * jwe, ...) {
  rhn_opt option;
  int ret = RHN_OK;
  int i_value;
  rhn_int_t r_value;
  unsigned int ui_value;
  const char * str_key, * str_value;
  json_t * j_value;
  const unsigned char * ustr_value;
  size_t size_value;
  jwk_t * jwk;
  jwks_t * jwks;
  gnutls_privkey_t privkey;
  gnutls_pubkey_t pubkey;
  va_list vl;

  if (jwe != NULL) {
    va_start(vl, jwe);
    for (option = va_arg(vl, rhn_opt); option != RHN_OPT_NONE && ret == RHN_OK; option = va_arg(vl, rhn_opt)) {
      switch (option) {
        case RHN_OPT_HEADER_INT_VALUE:
          str_key = va_arg(vl, const char *);
          i_value = va_arg(vl, int);
          ret = r_jwe_set_header_int_value(jwe, str_key, (rhn_int_t)i_value);
          break;
        case RHN_OPT_HEADER_RHN_INT_VALUE:
          str_key = va_arg(vl, const char *);
          r_value = va_arg(vl, rhn_int_t);
          ret = r_jwe_set_header_int_value(jwe, str_key, r_value);
          break;
        case RHN_OPT_HEADER_STR_VALUE:
          str_key = va_arg(vl, const char *);
          str_value = va_arg(vl, const char *);
          ret = r_jwe_set_header_str_value(jwe, str_key, str_value);
          break;
        case RHN_OPT_HEADER_JSON_T_VALUE:
          str_key = va_arg(vl, const char *);
          j_value = va_arg(vl, json_t *);
          ret = r_jwe_set_header_json_t_value(jwe, str_key, j_value);
          break;
        case RHN_OPT_HEADER_FULL_JSON_T:
          j_value = va_arg(vl, json_t *);
          ret = r_jwe_set_full_header_json_t(jwe, j_value);
          break;
        case RHN_OPT_HEADER_FULL_JSON_STR:
          str_value = va_arg(vl, const char *);
          ret = r_jwe_set_full_header_json_str(jwe, str_value);
          break;
        case RHN_OPT_UN_HEADER_FULL_JSON_T:
          j_value = va_arg(vl, json_t *);
          ret = r_jwe_set_full_unprotected_header_json_t(jwe, j_value);
          break;
        case RHN_OPT_UN_HEADER_FULL_JSON_STR:
          str_value = va_arg(vl, const char *);
          ret = r_jwe_set_full_unprotected_header_json_str(jwe, str_value);
          break;
        case RHN_OPT_PAYLOAD:
          ustr_value = va_arg(vl, const unsigned char *);
          size_value = va_arg(vl, size_t);
          ret = r_jwe_set_payload(jwe, ustr_value, size_value);
          break;
        case RHN_OPT_ENC_ALG:
          ui_value = va_arg(vl, unsigned int);
          ret = r_jwe_set_alg(jwe, (jwa_alg)ui_value);
          break;
        case RHN_OPT_ENC:
          ui_value = va_arg(vl, unsigned int);
          ret = r_jwe_set_enc(jwe, (jwa_enc)ui_value);
          break;
        case RHN_OPT_CIPHER_KEY:
          ustr_value = va_arg(vl, const unsigned char *);
          size_value = va_arg(vl, size_t);
          ret = r_jwe_set_cypher_key(jwe, ustr_value, size_value);
          break;
        case RHN_OPT_IV:
          ustr_value = va_arg(vl, const unsigned char *);
          size_value = va_arg(vl, size_t);
          ret = r_jwe_set_iv(jwe, ustr_value, size_value);
          break;
        case RHN_OPT_AAD:
          ustr_value = va_arg(vl, const unsigned char *);
          size_value = va_arg(vl, size_t);
          ret = r_jwe_set_aad(jwe, ustr_value, size_value);
          break;
        case RHN_OPT_ENCRYPT_KEY_JWK:
          jwk = va_arg(vl, jwk_t *);
          ret = r_jwe_add_keys(jwe, NULL, jwk);
          break;
        case RHN_OPT_ENCRYPT_KEY_JWKS:
          jwks = va_arg(vl, jwks_t *);
          ret = r_jwe_add_jwks(jwe, NULL, jwks);
          break;
        case RHN_OPT_ENCRYPT_KEY_GNUTLS:
          pubkey = va_arg(vl, gnutls_pubkey_t);
          ret = r_jwe_add_keys_gnutls(jwe, NULL, pubkey);
          break;
        case RHN_OPT_ENCRYPT_KEY_JSON_T:
          j_value = va_arg(vl, json_t *);
          ret = r_jwe_add_keys_json_t(jwe, NULL, j_value);
          break;
        case RHN_OPT_ENCRYPT_KEY_JSON_STR:
          str_value = va_arg(vl, const char *);
          ret = r_jwe_add_keys_json_str(jwe, NULL, str_value);
          break;
        case RHN_OPT_ENCRYPT_KEY_PEM_DER:
          ui_value = va_arg(vl, unsigned int);
          ustr_value = va_arg(vl, const unsigned char *);
          size_value = va_arg(vl, size_t);
          ret = r_jwe_add_keys_pem_der(jwe, ui_value, NULL, 0, ustr_value, size_value);
          break;
        case RHN_OPT_DECRYPT_KEY_JWK:
          jwk = va_arg(vl, jwk_t *);
          ret = r_jwe_add_keys(jwe, jwk, NULL);
          break;
        case RHN_OPT_DECRYPT_KEY_JWKS:
          jwks = va_arg(vl, jwks_t *);
          ret = r_jwe_add_jwks(jwe, jwks, NULL);
          break;
        case RHN_OPT_DECRYPT_KEY_GNUTLS:
          privkey = va_arg(vl, gnutls_privkey_t);
          ret = r_jwe_add_keys_gnutls(jwe, privkey, NULL);
          break;
        case RHN_OPT_DECRYPT_KEY_JSON_T:
          j_value = va_arg(vl, json_t *);
          ret = r_jwe_add_keys_json_t(jwe, j_value, NULL);
          break;
        case RHN_OPT_DECRYPT_KEY_JSON_STR:
          str_value = va_arg(vl, const char *);
          ret = r_jwe_add_keys_json_str(jwe, str_value, NULL);
          break;
        case RHN_OPT_DECRYPT_KEY_PEM_DER:
          ui_value = va_arg(vl, unsigned int);
          ustr_value = va_arg(vl, const unsigned char *);
          size_value = va_arg(vl, size_t);
          ret = r_jwe_add_keys_pem_der(jwe, ui_value, ustr_value, size_value, NULL, 0);
          break;
        default:
          ret = RHN_ERROR_PARAM;
          break;
      }
    }
    va_end(vl);
  } else {
    y_log_message(Y_LOG_LEVEL_ERROR, "r_jwe_set_properties - Error input parameter");
    ret = RHN_ERROR_PARAM;
  }
  return ret;
}<|MERGE_RESOLUTION|>--- conflicted
+++ resolved
@@ -3408,8 +3408,7 @@
   size_t ciphertext_b64_len;
   int cipher_cbc;
 
-<<<<<<< HEAD
-  if (jwe != NULL && jwe->enc != R_JWA_ENC_UNKNOWN && (ciphertext_b64_len = o_strlen((const char *)jwe->ciphertext_b64url)) != 0 && o_strlen((const char *)jwe->iv_b64url) && jwe->key != NULL && jwe->key_len) {
+  if (jwe != NULL && jwe->enc != R_JWA_ENC_UNKNOWN && (ciphertext_b64_len = o_strlen((const char *)jwe->ciphertext_b64url)) != 0 && !o_strnullempty((const char *)jwe->iv_b64url) && jwe->key != NULL && jwe->key_len && jwe->key_len == _r_get_key_size(jwe->enc)) {
     /* ensure payload_enc_buflen is a multiple of cipher_block_size
      * if the cipher is a block-mode cipher
      */
@@ -3424,9 +3423,6 @@
         return ret;
       }
     }
-=======
-  if (jwe != NULL && jwe->enc != R_JWA_ENC_UNKNOWN && !o_strnullempty((const char *)jwe->ciphertext_b64url) && !o_strnullempty((const char *)jwe->iv_b64url) && jwe->key != NULL && jwe->key_len && jwe->key_len == _r_get_key_size(jwe->enc)) {
->>>>>>> 95ef105f
     // Decode iv and payload_b64
     o_free(jwe->iv);
     if ((jwe->iv = o_malloc(o_strlen((const char *)jwe->iv_b64url))) != NULL) {
